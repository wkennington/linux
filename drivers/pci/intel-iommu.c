/*
 * Copyright (c) 2006, Intel Corporation.
 *
 * This program is free software; you can redistribute it and/or modify it
 * under the terms and conditions of the GNU General Public License,
 * version 2, as published by the Free Software Foundation.
 *
 * This program is distributed in the hope it will be useful, but WITHOUT
 * ANY WARRANTY; without even the implied warranty of MERCHANTABILITY or
 * FITNESS FOR A PARTICULAR PURPOSE.  See the GNU General Public License for
 * more details.
 *
 * You should have received a copy of the GNU General Public License along with
 * this program; if not, write to the Free Software Foundation, Inc., 59 Temple
 * Place - Suite 330, Boston, MA 02111-1307 USA.
 *
 * Copyright (C) 2006-2008 Intel Corporation
 * Author: Ashok Raj <ashok.raj@intel.com>
 * Author: Shaohua Li <shaohua.li@intel.com>
 * Author: Anil S Keshavamurthy <anil.s.keshavamurthy@intel.com>
 * Author: Fenghua Yu <fenghua.yu@intel.com>
 */

#include <linux/init.h>
#include <linux/bitmap.h>
#include <linux/debugfs.h>
#include <linux/slab.h>
#include <linux/irq.h>
#include <linux/interrupt.h>
#include <linux/sysdev.h>
#include <linux/spinlock.h>
#include <linux/pci.h>
#include <linux/dmar.h>
#include <linux/dma-mapping.h>
#include <linux/mempool.h>
#include <linux/timer.h>
#include <linux/iova.h>
#include <linux/intel-iommu.h>
#include <asm/cacheflush.h>
#include <asm/iommu.h>
#include "pci.h"

#define ROOT_SIZE		VTD_PAGE_SIZE
#define CONTEXT_SIZE		VTD_PAGE_SIZE

#define IS_GFX_DEVICE(pdev) ((pdev->class >> 16) == PCI_BASE_CLASS_DISPLAY)
#define IS_ISA_DEVICE(pdev) ((pdev->class >> 8) == PCI_CLASS_BRIDGE_ISA)

#define IOAPIC_RANGE_START	(0xfee00000)
#define IOAPIC_RANGE_END	(0xfeefffff)
#define IOVA_START_ADDR		(0x1000)

#define DEFAULT_DOMAIN_ADDRESS_WIDTH 48

#define DOMAIN_MAX_ADDR(gaw) ((((u64)1) << gaw) - 1)


static void flush_unmaps_timeout(unsigned long data);

DEFINE_TIMER(unmap_timer,  flush_unmaps_timeout, 0, 0);

#define HIGH_WATER_MARK 250
struct deferred_flush_tables {
	int next;
	struct iova *iova[HIGH_WATER_MARK];
	struct dmar_domain *domain[HIGH_WATER_MARK];
};

static struct deferred_flush_tables *deferred_flush;

/* bitmap for indexing intel_iommus */
static int g_num_of_iommus;

static DEFINE_SPINLOCK(async_umap_flush_lock);
static LIST_HEAD(unmaps_to_do);

static int timer_on;
static long list_size;

static void domain_remove_dev_info(struct dmar_domain *domain);

int dmar_disabled;
static int __initdata dmar_map_gfx = 1;
static int dmar_forcedac;
static int intel_iommu_strict;

#define DUMMY_DEVICE_DOMAIN_INFO ((struct device_domain_info *)(-1))
static DEFINE_SPINLOCK(device_domain_lock);
static LIST_HEAD(device_domain_list);

static int __init intel_iommu_setup(char *str)
{
	if (!str)
		return -EINVAL;
	while (*str) {
		if (!strncmp(str, "off", 3)) {
			dmar_disabled = 1;
			printk(KERN_INFO"Intel-IOMMU: disabled\n");
		} else if (!strncmp(str, "igfx_off", 8)) {
			dmar_map_gfx = 0;
			printk(KERN_INFO
				"Intel-IOMMU: disable GFX device mapping\n");
		} else if (!strncmp(str, "forcedac", 8)) {
			printk(KERN_INFO
				"Intel-IOMMU: Forcing DAC for PCI devices\n");
			dmar_forcedac = 1;
		} else if (!strncmp(str, "strict", 6)) {
			printk(KERN_INFO
				"Intel-IOMMU: disable batched IOTLB flush\n");
			intel_iommu_strict = 1;
		}

		str += strcspn(str, ",");
		while (*str == ',')
			str++;
	}
	return 0;
}
__setup("intel_iommu=", intel_iommu_setup);

static struct kmem_cache *iommu_domain_cache;
static struct kmem_cache *iommu_devinfo_cache;
static struct kmem_cache *iommu_iova_cache;

static inline void *iommu_kmem_cache_alloc(struct kmem_cache *cachep)
{
	unsigned int flags;
	void *vaddr;

	/* trying to avoid low memory issues */
	flags = current->flags & PF_MEMALLOC;
	current->flags |= PF_MEMALLOC;
	vaddr = kmem_cache_alloc(cachep, GFP_ATOMIC);
	current->flags &= (~PF_MEMALLOC | flags);
	return vaddr;
}


static inline void *alloc_pgtable_page(void)
{
	unsigned int flags;
	void *vaddr;

	/* trying to avoid low memory issues */
	flags = current->flags & PF_MEMALLOC;
	current->flags |= PF_MEMALLOC;
	vaddr = (void *)get_zeroed_page(GFP_ATOMIC);
	current->flags &= (~PF_MEMALLOC | flags);
	return vaddr;
}

static inline void free_pgtable_page(void *vaddr)
{
	free_page((unsigned long)vaddr);
}

static inline void *alloc_domain_mem(void)
{
	return iommu_kmem_cache_alloc(iommu_domain_cache);
}

static void free_domain_mem(void *vaddr)
{
	kmem_cache_free(iommu_domain_cache, vaddr);
}

static inline void * alloc_devinfo_mem(void)
{
	return iommu_kmem_cache_alloc(iommu_devinfo_cache);
}

static inline void free_devinfo_mem(void *vaddr)
{
	kmem_cache_free(iommu_devinfo_cache, vaddr);
}

struct iova *alloc_iova_mem(void)
{
	return iommu_kmem_cache_alloc(iommu_iova_cache);
}

void free_iova_mem(struct iova *iova)
{
	kmem_cache_free(iommu_iova_cache, iova);
}

/* Gets context entry for a given bus and devfn */
static struct context_entry * device_to_context_entry(struct intel_iommu *iommu,
		u8 bus, u8 devfn)
{
	struct root_entry *root;
	struct context_entry *context;
	unsigned long phy_addr;
	unsigned long flags;

	spin_lock_irqsave(&iommu->lock, flags);
	root = &iommu->root_entry[bus];
	context = get_context_addr_from_root(root);
	if (!context) {
		context = (struct context_entry *)alloc_pgtable_page();
		if (!context) {
			spin_unlock_irqrestore(&iommu->lock, flags);
			return NULL;
		}
		__iommu_flush_cache(iommu, (void *)context, CONTEXT_SIZE);
		phy_addr = virt_to_phys((void *)context);
		set_root_value(root, phy_addr);
		set_root_present(root);
		__iommu_flush_cache(iommu, root, sizeof(*root));
	}
	spin_unlock_irqrestore(&iommu->lock, flags);
	return &context[devfn];
}

static int device_context_mapped(struct intel_iommu *iommu, u8 bus, u8 devfn)
{
	struct root_entry *root;
	struct context_entry *context;
	int ret;
	unsigned long flags;

	spin_lock_irqsave(&iommu->lock, flags);
	root = &iommu->root_entry[bus];
	context = get_context_addr_from_root(root);
	if (!context) {
		ret = 0;
		goto out;
	}
	ret = context_present(context[devfn]);
out:
	spin_unlock_irqrestore(&iommu->lock, flags);
	return ret;
}

static void clear_context_table(struct intel_iommu *iommu, u8 bus, u8 devfn)
{
	struct root_entry *root;
	struct context_entry *context;
	unsigned long flags;

	spin_lock_irqsave(&iommu->lock, flags);
	root = &iommu->root_entry[bus];
	context = get_context_addr_from_root(root);
	if (context) {
		context_clear_entry(context[devfn]);
		__iommu_flush_cache(iommu, &context[devfn], \
			sizeof(*context));
	}
	spin_unlock_irqrestore(&iommu->lock, flags);
}

static void free_context_table(struct intel_iommu *iommu)
{
	struct root_entry *root;
	int i;
	unsigned long flags;
	struct context_entry *context;

	spin_lock_irqsave(&iommu->lock, flags);
	if (!iommu->root_entry) {
		goto out;
	}
	for (i = 0; i < ROOT_ENTRY_NR; i++) {
		root = &iommu->root_entry[i];
		context = get_context_addr_from_root(root);
		if (context)
			free_pgtable_page(context);
	}
	free_pgtable_page(iommu->root_entry);
	iommu->root_entry = NULL;
out:
	spin_unlock_irqrestore(&iommu->lock, flags);
}

/* page table handling */
#define LEVEL_STRIDE		(9)
#define LEVEL_MASK		(((u64)1 << LEVEL_STRIDE) - 1)

static inline int agaw_to_level(int agaw)
{
	return agaw + 2;
}

static inline int agaw_to_width(int agaw)
{
	return 30 + agaw * LEVEL_STRIDE;

}

static inline int width_to_agaw(int width)
{
	return (width - 30) / LEVEL_STRIDE;
}

static inline unsigned int level_to_offset_bits(int level)
{
	return (12 + (level - 1) * LEVEL_STRIDE);
}

static inline int address_level_offset(u64 addr, int level)
{
	return ((addr >> level_to_offset_bits(level)) & LEVEL_MASK);
}

static inline u64 level_mask(int level)
{
	return ((u64)-1 << level_to_offset_bits(level));
}

static inline u64 level_size(int level)
{
	return ((u64)1 << level_to_offset_bits(level));
}

static inline u64 align_to_level(u64 addr, int level)
{
	return ((addr + level_size(level) - 1) & level_mask(level));
}

static struct dma_pte * addr_to_dma_pte(struct dmar_domain *domain, u64 addr)
{
	int addr_width = agaw_to_width(domain->agaw);
	struct dma_pte *parent, *pte = NULL;
	int level = agaw_to_level(domain->agaw);
	int offset;
	unsigned long flags;

	BUG_ON(!domain->pgd);

	addr &= (((u64)1) << addr_width) - 1;
	parent = domain->pgd;

	spin_lock_irqsave(&domain->mapping_lock, flags);
	while (level > 0) {
		void *tmp_page;

		offset = address_level_offset(addr, level);
		pte = &parent[offset];
		if (level == 1)
			break;

		if (!dma_pte_present(*pte)) {
			tmp_page = alloc_pgtable_page();

			if (!tmp_page) {
				spin_unlock_irqrestore(&domain->mapping_lock,
					flags);
				return NULL;
			}
			__iommu_flush_cache(domain->iommu, tmp_page,
					PAGE_SIZE);
			dma_set_pte_addr(*pte, virt_to_phys(tmp_page));
			/*
			 * high level table always sets r/w, last level page
			 * table control read/write
			 */
			dma_set_pte_readable(*pte);
			dma_set_pte_writable(*pte);
			__iommu_flush_cache(domain->iommu, pte, sizeof(*pte));
		}
		parent = phys_to_virt(dma_pte_addr(*pte));
		level--;
	}

	spin_unlock_irqrestore(&domain->mapping_lock, flags);
	return pte;
}

/* return address's pte at specific level */
static struct dma_pte *dma_addr_level_pte(struct dmar_domain *domain, u64 addr,
		int level)
{
	struct dma_pte *parent, *pte = NULL;
	int total = agaw_to_level(domain->agaw);
	int offset;

	parent = domain->pgd;
	while (level <= total) {
		offset = address_level_offset(addr, total);
		pte = &parent[offset];
		if (level == total)
			return pte;

		if (!dma_pte_present(*pte))
			break;
		parent = phys_to_virt(dma_pte_addr(*pte));
		total--;
	}
	return NULL;
}

/* clear one page's page table */
static void dma_pte_clear_one(struct dmar_domain *domain, u64 addr)
{
	struct dma_pte *pte = NULL;

	/* get last level pte */
	pte = dma_addr_level_pte(domain, addr, 1);

	if (pte) {
		dma_clear_pte(*pte);
		__iommu_flush_cache(domain->iommu, pte, sizeof(*pte));
	}
}

/* clear last level pte, a tlb flush should be followed */
static void dma_pte_clear_range(struct dmar_domain *domain, u64 start, u64 end)
{
	int addr_width = agaw_to_width(domain->agaw);

	start &= (((u64)1) << addr_width) - 1;
	end &= (((u64)1) << addr_width) - 1;
	/* in case it's partial page */
	start = PAGE_ALIGN(start);
	end &= PAGE_MASK;

	/* we don't need lock here, nobody else touches the iova range */
	while (start < end) {
		dma_pte_clear_one(domain, start);
		start += VTD_PAGE_SIZE;
	}
}

/* free page table pages. last level pte should already be cleared */
static void dma_pte_free_pagetable(struct dmar_domain *domain,
	u64 start, u64 end)
{
	int addr_width = agaw_to_width(domain->agaw);
	struct dma_pte *pte;
	int total = agaw_to_level(domain->agaw);
	int level;
	u64 tmp;

	start &= (((u64)1) << addr_width) - 1;
	end &= (((u64)1) << addr_width) - 1;

	/* we don't need lock here, nobody else touches the iova range */
	level = 2;
	while (level <= total) {
		tmp = align_to_level(start, level);
		if (tmp >= end || (tmp + level_size(level) > end))
			return;

		while (tmp < end) {
			pte = dma_addr_level_pte(domain, tmp, level);
			if (pte) {
				free_pgtable_page(
					phys_to_virt(dma_pte_addr(*pte)));
				dma_clear_pte(*pte);
				__iommu_flush_cache(domain->iommu,
						pte, sizeof(*pte));
			}
			tmp += level_size(level);
		}
		level++;
	}
	/* free pgd */
	if (start == 0 && end >= ((((u64)1) << addr_width) - 1)) {
		free_pgtable_page(domain->pgd);
		domain->pgd = NULL;
	}
}

/* iommu handling */
static int iommu_alloc_root_entry(struct intel_iommu *iommu)
{
	struct root_entry *root;
	unsigned long flags;

	root = (struct root_entry *)alloc_pgtable_page();
	if (!root)
		return -ENOMEM;

	__iommu_flush_cache(iommu, root, ROOT_SIZE);

	spin_lock_irqsave(&iommu->lock, flags);
	iommu->root_entry = root;
	spin_unlock_irqrestore(&iommu->lock, flags);

	return 0;
}

static void iommu_set_root_entry(struct intel_iommu *iommu)
{
	void *addr;
	u32 cmd, sts;
	unsigned long flag;

	addr = iommu->root_entry;

	spin_lock_irqsave(&iommu->register_lock, flag);
	dmar_writeq(iommu->reg + DMAR_RTADDR_REG, virt_to_phys(addr));

	cmd = iommu->gcmd | DMA_GCMD_SRTP;
	writel(cmd, iommu->reg + DMAR_GCMD_REG);

	/* Make sure hardware complete it */
	IOMMU_WAIT_OP(iommu, DMAR_GSTS_REG,
		readl, (sts & DMA_GSTS_RTPS), sts);

	spin_unlock_irqrestore(&iommu->register_lock, flag);
}

static void iommu_flush_write_buffer(struct intel_iommu *iommu)
{
	u32 val;
	unsigned long flag;

	if (!cap_rwbf(iommu->cap))
		return;
	val = iommu->gcmd | DMA_GCMD_WBF;

	spin_lock_irqsave(&iommu->register_lock, flag);
	writel(val, iommu->reg + DMAR_GCMD_REG);

	/* Make sure hardware complete it */
	IOMMU_WAIT_OP(iommu, DMAR_GSTS_REG,
			readl, (!(val & DMA_GSTS_WBFS)), val);

	spin_unlock_irqrestore(&iommu->register_lock, flag);
}

/* return value determine if we need a write buffer flush */
static int __iommu_flush_context(struct intel_iommu *iommu,
	u16 did, u16 source_id, u8 function_mask, u64 type,
	int non_present_entry_flush)
{
	u64 val = 0;
	unsigned long flag;

	/*
	 * In the non-present entry flush case, if hardware doesn't cache
	 * non-present entry we do nothing and if hardware cache non-present
	 * entry, we flush entries of domain 0 (the domain id is used to cache
	 * any non-present entries)
	 */
	if (non_present_entry_flush) {
		if (!cap_caching_mode(iommu->cap))
			return 1;
		else
			did = 0;
	}

	switch (type) {
	case DMA_CCMD_GLOBAL_INVL:
		val = DMA_CCMD_GLOBAL_INVL;
		break;
	case DMA_CCMD_DOMAIN_INVL:
		val = DMA_CCMD_DOMAIN_INVL|DMA_CCMD_DID(did);
		break;
	case DMA_CCMD_DEVICE_INVL:
		val = DMA_CCMD_DEVICE_INVL|DMA_CCMD_DID(did)
			| DMA_CCMD_SID(source_id) | DMA_CCMD_FM(function_mask);
		break;
	default:
		BUG();
	}
	val |= DMA_CCMD_ICC;

	spin_lock_irqsave(&iommu->register_lock, flag);
	dmar_writeq(iommu->reg + DMAR_CCMD_REG, val);

	/* Make sure hardware complete it */
	IOMMU_WAIT_OP(iommu, DMAR_CCMD_REG,
		dmar_readq, (!(val & DMA_CCMD_ICC)), val);

	spin_unlock_irqrestore(&iommu->register_lock, flag);

	/* flush context entry will implicitly flush write buffer */
	return 0;
}

/* return value determine if we need a write buffer flush */
static int __iommu_flush_iotlb(struct intel_iommu *iommu, u16 did,
	u64 addr, unsigned int size_order, u64 type,
	int non_present_entry_flush)
{
	int tlb_offset = ecap_iotlb_offset(iommu->ecap);
	u64 val = 0, val_iva = 0;
	unsigned long flag;

	/*
	 * In the non-present entry flush case, if hardware doesn't cache
	 * non-present entry we do nothing and if hardware cache non-present
	 * entry, we flush entries of domain 0 (the domain id is used to cache
	 * any non-present entries)
	 */
	if (non_present_entry_flush) {
		if (!cap_caching_mode(iommu->cap))
			return 1;
		else
			did = 0;
	}

	switch (type) {
	case DMA_TLB_GLOBAL_FLUSH:
		/* global flush doesn't need set IVA_REG */
		val = DMA_TLB_GLOBAL_FLUSH|DMA_TLB_IVT;
		break;
	case DMA_TLB_DSI_FLUSH:
		val = DMA_TLB_DSI_FLUSH|DMA_TLB_IVT|DMA_TLB_DID(did);
		break;
	case DMA_TLB_PSI_FLUSH:
		val = DMA_TLB_PSI_FLUSH|DMA_TLB_IVT|DMA_TLB_DID(did);
		/* Note: always flush non-leaf currently */
		val_iva = size_order | addr;
		break;
	default:
		BUG();
	}
	/* Note: set drain read/write */
#if 0
	/*
	 * This is probably to be super secure.. Looks like we can
	 * ignore it without any impact.
	 */
	if (cap_read_drain(iommu->cap))
		val |= DMA_TLB_READ_DRAIN;
#endif
	if (cap_write_drain(iommu->cap))
		val |= DMA_TLB_WRITE_DRAIN;

	spin_lock_irqsave(&iommu->register_lock, flag);
	/* Note: Only uses first TLB reg currently */
	if (val_iva)
		dmar_writeq(iommu->reg + tlb_offset, val_iva);
	dmar_writeq(iommu->reg + tlb_offset + 8, val);

	/* Make sure hardware complete it */
	IOMMU_WAIT_OP(iommu, tlb_offset + 8,
		dmar_readq, (!(val & DMA_TLB_IVT)), val);

	spin_unlock_irqrestore(&iommu->register_lock, flag);

	/* check IOTLB invalidation granularity */
	if (DMA_TLB_IAIG(val) == 0)
		printk(KERN_ERR"IOMMU: flush IOTLB failed\n");
	if (DMA_TLB_IAIG(val) != DMA_TLB_IIRG(type))
		pr_debug("IOMMU: tlb flush request %Lx, actual %Lx\n",
<<<<<<< HEAD
			DMA_TLB_IIRG(type), DMA_TLB_IAIG(val));
	/* flush iotlb entry will implicitly flush write buffer */
=======
			(unsigned long long)DMA_TLB_IIRG(type),
			(unsigned long long)DMA_TLB_IAIG(val));
	/* flush context entry will implictly flush write buffer */
>>>>>>> 6c8909b4
	return 0;
}

static int iommu_flush_iotlb_psi(struct intel_iommu *iommu, u16 did,
	u64 addr, unsigned int pages, int non_present_entry_flush)
{
	unsigned int mask;

	BUG_ON(addr & (~VTD_PAGE_MASK));
	BUG_ON(pages == 0);

	/* Fallback to domain selective flush if no PSI support */
	if (!cap_pgsel_inv(iommu->cap))
		return iommu->flush.flush_iotlb(iommu, did, 0, 0,
						DMA_TLB_DSI_FLUSH,
						non_present_entry_flush);

	/*
	 * PSI requires page size to be 2 ^ x, and the base address is naturally
	 * aligned to the size
	 */
	mask = ilog2(__roundup_pow_of_two(pages));
	/* Fallback to domain selective flush if size is too big */
	if (mask > cap_max_amask_val(iommu->cap))
		return iommu->flush.flush_iotlb(iommu, did, 0, 0,
			DMA_TLB_DSI_FLUSH, non_present_entry_flush);

	return iommu->flush.flush_iotlb(iommu, did, addr, mask,
					DMA_TLB_PSI_FLUSH,
					non_present_entry_flush);
}

static void iommu_disable_protect_mem_regions(struct intel_iommu *iommu)
{
	u32 pmen;
	unsigned long flags;

	spin_lock_irqsave(&iommu->register_lock, flags);
	pmen = readl(iommu->reg + DMAR_PMEN_REG);
	pmen &= ~DMA_PMEN_EPM;
	writel(pmen, iommu->reg + DMAR_PMEN_REG);

	/* wait for the protected region status bit to clear */
	IOMMU_WAIT_OP(iommu, DMAR_PMEN_REG,
		readl, !(pmen & DMA_PMEN_PRS), pmen);

	spin_unlock_irqrestore(&iommu->register_lock, flags);
}

static int iommu_enable_translation(struct intel_iommu *iommu)
{
	u32 sts;
	unsigned long flags;

	spin_lock_irqsave(&iommu->register_lock, flags);
	writel(iommu->gcmd|DMA_GCMD_TE, iommu->reg + DMAR_GCMD_REG);

	/* Make sure hardware complete it */
	IOMMU_WAIT_OP(iommu, DMAR_GSTS_REG,
		readl, (sts & DMA_GSTS_TES), sts);

	iommu->gcmd |= DMA_GCMD_TE;
	spin_unlock_irqrestore(&iommu->register_lock, flags);
	return 0;
}

static int iommu_disable_translation(struct intel_iommu *iommu)
{
	u32 sts;
	unsigned long flag;

	spin_lock_irqsave(&iommu->register_lock, flag);
	iommu->gcmd &= ~DMA_GCMD_TE;
	writel(iommu->gcmd, iommu->reg + DMAR_GCMD_REG);

	/* Make sure hardware complete it */
	IOMMU_WAIT_OP(iommu, DMAR_GSTS_REG,
		readl, (!(sts & DMA_GSTS_TES)), sts);

	spin_unlock_irqrestore(&iommu->register_lock, flag);
	return 0;
}

/* iommu interrupt handling. Most stuff are MSI-like. */

static const char *fault_reason_strings[] =
{
	"Software",
	"Present bit in root entry is clear",
	"Present bit in context entry is clear",
	"Invalid context entry",
	"Access beyond MGAW",
	"PTE Write access is not set",
	"PTE Read access is not set",
	"Next page table ptr is invalid",
	"Root table address invalid",
	"Context table ptr is invalid",
	"non-zero reserved fields in RTP",
	"non-zero reserved fields in CTP",
	"non-zero reserved fields in PTE",
};
#define MAX_FAULT_REASON_IDX 	(ARRAY_SIZE(fault_reason_strings) - 1)

const char *dmar_get_fault_reason(u8 fault_reason)
{
	if (fault_reason > MAX_FAULT_REASON_IDX)
		return "Unknown";
	else
		return fault_reason_strings[fault_reason];
}

void dmar_msi_unmask(unsigned int irq)
{
	struct intel_iommu *iommu = get_irq_data(irq);
	unsigned long flag;

	/* unmask it */
	spin_lock_irqsave(&iommu->register_lock, flag);
	writel(0, iommu->reg + DMAR_FECTL_REG);
	/* Read a reg to force flush the post write */
	readl(iommu->reg + DMAR_FECTL_REG);
	spin_unlock_irqrestore(&iommu->register_lock, flag);
}

void dmar_msi_mask(unsigned int irq)
{
	unsigned long flag;
	struct intel_iommu *iommu = get_irq_data(irq);

	/* mask it */
	spin_lock_irqsave(&iommu->register_lock, flag);
	writel(DMA_FECTL_IM, iommu->reg + DMAR_FECTL_REG);
	/* Read a reg to force flush the post write */
	readl(iommu->reg + DMAR_FECTL_REG);
	spin_unlock_irqrestore(&iommu->register_lock, flag);
}

void dmar_msi_write(int irq, struct msi_msg *msg)
{
	struct intel_iommu *iommu = get_irq_data(irq);
	unsigned long flag;

	spin_lock_irqsave(&iommu->register_lock, flag);
	writel(msg->data, iommu->reg + DMAR_FEDATA_REG);
	writel(msg->address_lo, iommu->reg + DMAR_FEADDR_REG);
	writel(msg->address_hi, iommu->reg + DMAR_FEUADDR_REG);
	spin_unlock_irqrestore(&iommu->register_lock, flag);
}

void dmar_msi_read(int irq, struct msi_msg *msg)
{
	struct intel_iommu *iommu = get_irq_data(irq);
	unsigned long flag;

	spin_lock_irqsave(&iommu->register_lock, flag);
	msg->data = readl(iommu->reg + DMAR_FEDATA_REG);
	msg->address_lo = readl(iommu->reg + DMAR_FEADDR_REG);
	msg->address_hi = readl(iommu->reg + DMAR_FEUADDR_REG);
	spin_unlock_irqrestore(&iommu->register_lock, flag);
}

static int iommu_page_fault_do_one(struct intel_iommu *iommu, int type,
		u8 fault_reason, u16 source_id, unsigned long long addr)
{
	const char *reason;

	reason = dmar_get_fault_reason(fault_reason);

	printk(KERN_ERR
		"DMAR:[%s] Request device [%02x:%02x.%d] "
		"fault addr %llx \n"
		"DMAR:[fault reason %02d] %s\n",
		(type ? "DMA Read" : "DMA Write"),
		(source_id >> 8), PCI_SLOT(source_id & 0xFF),
		PCI_FUNC(source_id & 0xFF), addr, fault_reason, reason);
	return 0;
}

#define PRIMARY_FAULT_REG_LEN (16)
static irqreturn_t iommu_page_fault(int irq, void *dev_id)
{
	struct intel_iommu *iommu = dev_id;
	int reg, fault_index;
	u32 fault_status;
	unsigned long flag;

	spin_lock_irqsave(&iommu->register_lock, flag);
	fault_status = readl(iommu->reg + DMAR_FSTS_REG);

	/* TBD: ignore advanced fault log currently */
	if (!(fault_status & DMA_FSTS_PPF))
		goto clear_overflow;

	fault_index = dma_fsts_fault_record_index(fault_status);
	reg = cap_fault_reg_offset(iommu->cap);
	while (1) {
		u8 fault_reason;
		u16 source_id;
		u64 guest_addr;
		int type;
		u32 data;

		/* highest 32 bits */
		data = readl(iommu->reg + reg +
				fault_index * PRIMARY_FAULT_REG_LEN + 12);
		if (!(data & DMA_FRCD_F))
			break;

		fault_reason = dma_frcd_fault_reason(data);
		type = dma_frcd_type(data);

		data = readl(iommu->reg + reg +
				fault_index * PRIMARY_FAULT_REG_LEN + 8);
		source_id = dma_frcd_source_id(data);

		guest_addr = dmar_readq(iommu->reg + reg +
				fault_index * PRIMARY_FAULT_REG_LEN);
		guest_addr = dma_frcd_page_addr(guest_addr);
		/* clear the fault */
		writel(DMA_FRCD_F, iommu->reg + reg +
			fault_index * PRIMARY_FAULT_REG_LEN + 12);

		spin_unlock_irqrestore(&iommu->register_lock, flag);

		iommu_page_fault_do_one(iommu, type, fault_reason,
				source_id, guest_addr);

		fault_index++;
		if (fault_index > cap_num_fault_regs(iommu->cap))
			fault_index = 0;
		spin_lock_irqsave(&iommu->register_lock, flag);
	}
clear_overflow:
	/* clear primary fault overflow */
	fault_status = readl(iommu->reg + DMAR_FSTS_REG);
	if (fault_status & DMA_FSTS_PFO)
		writel(DMA_FSTS_PFO, iommu->reg + DMAR_FSTS_REG);

	spin_unlock_irqrestore(&iommu->register_lock, flag);
	return IRQ_HANDLED;
}

int dmar_set_interrupt(struct intel_iommu *iommu)
{
	int irq, ret;

	irq = create_irq();
	if (!irq) {
		printk(KERN_ERR "IOMMU: no free vectors\n");
		return -EINVAL;
	}

	set_irq_data(irq, iommu);
	iommu->irq = irq;

	ret = arch_setup_dmar_msi(irq);
	if (ret) {
		set_irq_data(irq, NULL);
		iommu->irq = 0;
		destroy_irq(irq);
		return 0;
	}

	/* Force fault register is cleared */
	iommu_page_fault(irq, iommu);

	ret = request_irq(irq, iommu_page_fault, 0, iommu->name, iommu);
	if (ret)
		printk(KERN_ERR "IOMMU: can't request irq\n");
	return ret;
}

static int iommu_init_domains(struct intel_iommu *iommu)
{
	unsigned long ndomains;
	unsigned long nlongs;

	ndomains = cap_ndoms(iommu->cap);
	pr_debug("Number of Domains supportd <%ld>\n", ndomains);
	nlongs = BITS_TO_LONGS(ndomains);

	/* TBD: there might be 64K domains,
	 * consider other allocation for future chip
	 */
	iommu->domain_ids = kcalloc(nlongs, sizeof(unsigned long), GFP_KERNEL);
	if (!iommu->domain_ids) {
		printk(KERN_ERR "Allocating domain id array failed\n");
		return -ENOMEM;
	}
	iommu->domains = kcalloc(ndomains, sizeof(struct dmar_domain *),
			GFP_KERNEL);
	if (!iommu->domains) {
		printk(KERN_ERR "Allocating domain array failed\n");
		kfree(iommu->domain_ids);
		return -ENOMEM;
	}

	spin_lock_init(&iommu->lock);

	/*
	 * if Caching mode is set, then invalid translations are tagged
	 * with domainid 0. Hence we need to pre-allocate it.
	 */
	if (cap_caching_mode(iommu->cap))
		set_bit(0, iommu->domain_ids);
	return 0;
}


static void domain_exit(struct dmar_domain *domain);

void free_dmar_iommu(struct intel_iommu *iommu)
{
	struct dmar_domain *domain;
	int i;

	i = find_first_bit(iommu->domain_ids, cap_ndoms(iommu->cap));
	for (; i < cap_ndoms(iommu->cap); ) {
		domain = iommu->domains[i];
		clear_bit(i, iommu->domain_ids);
		domain_exit(domain);
		i = find_next_bit(iommu->domain_ids,
			cap_ndoms(iommu->cap), i+1);
	}

	if (iommu->gcmd & DMA_GCMD_TE)
		iommu_disable_translation(iommu);

	if (iommu->irq) {
		set_irq_data(iommu->irq, NULL);
		/* This will mask the irq */
		free_irq(iommu->irq, iommu);
		destroy_irq(iommu->irq);
	}

	kfree(iommu->domains);
	kfree(iommu->domain_ids);

	/* free context mapping */
	free_context_table(iommu);
}

static struct dmar_domain * iommu_alloc_domain(struct intel_iommu *iommu)
{
	unsigned long num;
	unsigned long ndomains;
	struct dmar_domain *domain;
	unsigned long flags;

	domain = alloc_domain_mem();
	if (!domain)
		return NULL;

	ndomains = cap_ndoms(iommu->cap);

	spin_lock_irqsave(&iommu->lock, flags);
	num = find_first_zero_bit(iommu->domain_ids, ndomains);
	if (num >= ndomains) {
		spin_unlock_irqrestore(&iommu->lock, flags);
		free_domain_mem(domain);
		printk(KERN_ERR "IOMMU: no free domain ids\n");
		return NULL;
	}

	set_bit(num, iommu->domain_ids);
	domain->id = num;
	domain->iommu = iommu;
	iommu->domains[num] = domain;
	spin_unlock_irqrestore(&iommu->lock, flags);

	return domain;
}

static void iommu_free_domain(struct dmar_domain *domain)
{
	unsigned long flags;

	spin_lock_irqsave(&domain->iommu->lock, flags);
	clear_bit(domain->id, domain->iommu->domain_ids);
	spin_unlock_irqrestore(&domain->iommu->lock, flags);
}

static struct iova_domain reserved_iova_list;
static struct lock_class_key reserved_alloc_key;
static struct lock_class_key reserved_rbtree_key;

static void dmar_init_reserved_ranges(void)
{
	struct pci_dev *pdev = NULL;
	struct iova *iova;
	int i;
	u64 addr, size;

	init_iova_domain(&reserved_iova_list, DMA_32BIT_PFN);

	lockdep_set_class(&reserved_iova_list.iova_alloc_lock,
		&reserved_alloc_key);
	lockdep_set_class(&reserved_iova_list.iova_rbtree_lock,
		&reserved_rbtree_key);

	/* IOAPIC ranges shouldn't be accessed by DMA */
	iova = reserve_iova(&reserved_iova_list, IOVA_PFN(IOAPIC_RANGE_START),
		IOVA_PFN(IOAPIC_RANGE_END));
	if (!iova)
		printk(KERN_ERR "Reserve IOAPIC range failed\n");

	/* Reserve all PCI MMIO to avoid peer-to-peer access */
	for_each_pci_dev(pdev) {
		struct resource *r;

		for (i = 0; i < PCI_NUM_RESOURCES; i++) {
			r = &pdev->resource[i];
			if (!r->flags || !(r->flags & IORESOURCE_MEM))
				continue;
			addr = r->start;
			addr &= PAGE_MASK;
			size = r->end - addr;
			size = PAGE_ALIGN(size);
			iova = reserve_iova(&reserved_iova_list, IOVA_PFN(addr),
				IOVA_PFN(size + addr) - 1);
			if (!iova)
				printk(KERN_ERR "Reserve iova failed\n");
		}
	}

}

static void domain_reserve_special_ranges(struct dmar_domain *domain)
{
	copy_reserved_iova(&reserved_iova_list, &domain->iovad);
}

static inline int guestwidth_to_adjustwidth(int gaw)
{
	int agaw;
	int r = (gaw - 12) % 9;

	if (r == 0)
		agaw = gaw;
	else
		agaw = gaw + 9 - r;
	if (agaw > 64)
		agaw = 64;
	return agaw;
}

static int domain_init(struct dmar_domain *domain, int guest_width)
{
	struct intel_iommu *iommu;
	int adjust_width, agaw;
	unsigned long sagaw;

	init_iova_domain(&domain->iovad, DMA_32BIT_PFN);
	spin_lock_init(&domain->mapping_lock);

	domain_reserve_special_ranges(domain);

	/* calculate AGAW */
	iommu = domain->iommu;
	if (guest_width > cap_mgaw(iommu->cap))
		guest_width = cap_mgaw(iommu->cap);
	domain->gaw = guest_width;
	adjust_width = guestwidth_to_adjustwidth(guest_width);
	agaw = width_to_agaw(adjust_width);
	sagaw = cap_sagaw(iommu->cap);
	if (!test_bit(agaw, &sagaw)) {
		/* hardware doesn't support it, choose a bigger one */
		pr_debug("IOMMU: hardware doesn't support agaw %d\n", agaw);
		agaw = find_next_bit(&sagaw, 5, agaw);
		if (agaw >= 5)
			return -ENODEV;
	}
	domain->agaw = agaw;
	INIT_LIST_HEAD(&domain->devices);

	/* always allocate the top pgd */
	domain->pgd = (struct dma_pte *)alloc_pgtable_page();
	if (!domain->pgd)
		return -ENOMEM;
	__iommu_flush_cache(iommu, domain->pgd, PAGE_SIZE);
	return 0;
}

static void domain_exit(struct dmar_domain *domain)
{
	u64 end;

	/* Domain 0 is reserved, so dont process it */
	if (!domain)
		return;

	domain_remove_dev_info(domain);
	/* destroy iovas */
	put_iova_domain(&domain->iovad);
	end = DOMAIN_MAX_ADDR(domain->gaw);
	end = end & (~PAGE_MASK);

	/* clear ptes */
	dma_pte_clear_range(domain, 0, end);

	/* free page tables */
	dma_pte_free_pagetable(domain, 0, end);

	iommu_free_domain(domain);
	free_domain_mem(domain);
}

static int domain_context_mapping_one(struct dmar_domain *domain,
		u8 bus, u8 devfn)
{
	struct context_entry *context;
	struct intel_iommu *iommu = domain->iommu;
	unsigned long flags;

	pr_debug("Set context mapping for %02x:%02x.%d\n",
		bus, PCI_SLOT(devfn), PCI_FUNC(devfn));
	BUG_ON(!domain->pgd);
	context = device_to_context_entry(iommu, bus, devfn);
	if (!context)
		return -ENOMEM;
	spin_lock_irqsave(&iommu->lock, flags);
	if (context_present(*context)) {
		spin_unlock_irqrestore(&iommu->lock, flags);
		return 0;
	}

	context_set_domain_id(*context, domain->id);
	context_set_address_width(*context, domain->agaw);
	context_set_address_root(*context, virt_to_phys(domain->pgd));
	context_set_translation_type(*context, CONTEXT_TT_MULTI_LEVEL);
	context_set_fault_enable(*context);
	context_set_present(*context);
	__iommu_flush_cache(iommu, context, sizeof(*context));

	/* it's a non-present to present mapping */
	if (iommu->flush.flush_context(iommu, domain->id,
		(((u16)bus) << 8) | devfn, DMA_CCMD_MASK_NOBIT,
		DMA_CCMD_DEVICE_INVL, 1))
		iommu_flush_write_buffer(iommu);
	else
		iommu->flush.flush_iotlb(iommu, 0, 0, 0, DMA_TLB_DSI_FLUSH, 0);

	spin_unlock_irqrestore(&iommu->lock, flags);
	return 0;
}

static int
domain_context_mapping(struct dmar_domain *domain, struct pci_dev *pdev)
{
	int ret;
	struct pci_dev *tmp, *parent;

	ret = domain_context_mapping_one(domain, pdev->bus->number,
		pdev->devfn);
	if (ret)
		return ret;

	/* dependent device mapping */
	tmp = pci_find_upstream_pcie_bridge(pdev);
	if (!tmp)
		return 0;
	/* Secondary interface's bus number and devfn 0 */
	parent = pdev->bus->self;
	while (parent != tmp) {
		ret = domain_context_mapping_one(domain, parent->bus->number,
			parent->devfn);
		if (ret)
			return ret;
		parent = parent->bus->self;
	}
	if (tmp->is_pcie) /* this is a PCIE-to-PCI bridge */
		return domain_context_mapping_one(domain,
			tmp->subordinate->number, 0);
	else /* this is a legacy PCI bridge */
		return domain_context_mapping_one(domain,
			tmp->bus->number, tmp->devfn);
}

static int domain_context_mapped(struct dmar_domain *domain,
	struct pci_dev *pdev)
{
	int ret;
	struct pci_dev *tmp, *parent;

	ret = device_context_mapped(domain->iommu,
		pdev->bus->number, pdev->devfn);
	if (!ret)
		return ret;
	/* dependent device mapping */
	tmp = pci_find_upstream_pcie_bridge(pdev);
	if (!tmp)
		return ret;
	/* Secondary interface's bus number and devfn 0 */
	parent = pdev->bus->self;
	while (parent != tmp) {
		ret = device_context_mapped(domain->iommu, parent->bus->number,
			parent->devfn);
		if (!ret)
			return ret;
		parent = parent->bus->self;
	}
	if (tmp->is_pcie)
		return device_context_mapped(domain->iommu,
			tmp->subordinate->number, 0);
	else
		return device_context_mapped(domain->iommu,
			tmp->bus->number, tmp->devfn);
}

static int
domain_page_mapping(struct dmar_domain *domain, dma_addr_t iova,
			u64 hpa, size_t size, int prot)
{
	u64 start_pfn, end_pfn;
	struct dma_pte *pte;
	int index;
	int addr_width = agaw_to_width(domain->agaw);

	hpa &= (((u64)1) << addr_width) - 1;

	if ((prot & (DMA_PTE_READ|DMA_PTE_WRITE)) == 0)
		return -EINVAL;
	iova &= PAGE_MASK;
	start_pfn = ((u64)hpa) >> VTD_PAGE_SHIFT;
	end_pfn = (VTD_PAGE_ALIGN(((u64)hpa) + size)) >> VTD_PAGE_SHIFT;
	index = 0;
	while (start_pfn < end_pfn) {
		pte = addr_to_dma_pte(domain, iova + VTD_PAGE_SIZE * index);
		if (!pte)
			return -ENOMEM;
		/* We don't need lock here, nobody else
		 * touches the iova range
		 */
		BUG_ON(dma_pte_addr(*pte));
		dma_set_pte_addr(*pte, start_pfn << VTD_PAGE_SHIFT);
		dma_set_pte_prot(*pte, prot);
		__iommu_flush_cache(domain->iommu, pte, sizeof(*pte));
		start_pfn++;
		index++;
	}
	return 0;
}

static void detach_domain_for_dev(struct dmar_domain *domain, u8 bus, u8 devfn)
{
	clear_context_table(domain->iommu, bus, devfn);
	domain->iommu->flush.flush_context(domain->iommu, 0, 0, 0,
					   DMA_CCMD_GLOBAL_INVL, 0);
	domain->iommu->flush.flush_iotlb(domain->iommu, 0, 0, 0,
					 DMA_TLB_GLOBAL_FLUSH, 0);
}

static void domain_remove_dev_info(struct dmar_domain *domain)
{
	struct device_domain_info *info;
	unsigned long flags;

	spin_lock_irqsave(&device_domain_lock, flags);
	while (!list_empty(&domain->devices)) {
		info = list_entry(domain->devices.next,
			struct device_domain_info, link);
		list_del(&info->link);
		list_del(&info->global);
		if (info->dev)
			info->dev->dev.archdata.iommu = NULL;
		spin_unlock_irqrestore(&device_domain_lock, flags);

		detach_domain_for_dev(info->domain, info->bus, info->devfn);
		free_devinfo_mem(info);

		spin_lock_irqsave(&device_domain_lock, flags);
	}
	spin_unlock_irqrestore(&device_domain_lock, flags);
}

/*
 * find_domain
 * Note: we use struct pci_dev->dev.archdata.iommu stores the info
 */
static struct dmar_domain *
find_domain(struct pci_dev *pdev)
{
	struct device_domain_info *info;

	/* No lock here, assumes no domain exit in normal case */
	info = pdev->dev.archdata.iommu;
	if (info)
		return info->domain;
	return NULL;
}

/* domain is initialized */
static struct dmar_domain *get_domain_for_dev(struct pci_dev *pdev, int gaw)
{
	struct dmar_domain *domain, *found = NULL;
	struct intel_iommu *iommu;
	struct dmar_drhd_unit *drhd;
	struct device_domain_info *info, *tmp;
	struct pci_dev *dev_tmp;
	unsigned long flags;
	int bus = 0, devfn = 0;

	domain = find_domain(pdev);
	if (domain)
		return domain;

	dev_tmp = pci_find_upstream_pcie_bridge(pdev);
	if (dev_tmp) {
		if (dev_tmp->is_pcie) {
			bus = dev_tmp->subordinate->number;
			devfn = 0;
		} else {
			bus = dev_tmp->bus->number;
			devfn = dev_tmp->devfn;
		}
		spin_lock_irqsave(&device_domain_lock, flags);
		list_for_each_entry(info, &device_domain_list, global) {
			if (info->bus == bus && info->devfn == devfn) {
				found = info->domain;
				break;
			}
		}
		spin_unlock_irqrestore(&device_domain_lock, flags);
		/* pcie-pci bridge already has a domain, uses it */
		if (found) {
			domain = found;
			goto found_domain;
		}
	}

	/* Allocate new domain for the device */
	drhd = dmar_find_matched_drhd_unit(pdev);
	if (!drhd) {
		printk(KERN_ERR "IOMMU: can't find DMAR for device %s\n",
			pci_name(pdev));
		return NULL;
	}
	iommu = drhd->iommu;

	domain = iommu_alloc_domain(iommu);
	if (!domain)
		goto error;

	if (domain_init(domain, gaw)) {
		domain_exit(domain);
		goto error;
	}

	/* register pcie-to-pci device */
	if (dev_tmp) {
		info = alloc_devinfo_mem();
		if (!info) {
			domain_exit(domain);
			goto error;
		}
		info->bus = bus;
		info->devfn = devfn;
		info->dev = NULL;
		info->domain = domain;
		/* This domain is shared by devices under p2p bridge */
		domain->flags |= DOMAIN_FLAG_MULTIPLE_DEVICES;

		/* pcie-to-pci bridge already has a domain, uses it */
		found = NULL;
		spin_lock_irqsave(&device_domain_lock, flags);
		list_for_each_entry(tmp, &device_domain_list, global) {
			if (tmp->bus == bus && tmp->devfn == devfn) {
				found = tmp->domain;
				break;
			}
		}
		if (found) {
			free_devinfo_mem(info);
			domain_exit(domain);
			domain = found;
		} else {
			list_add(&info->link, &domain->devices);
			list_add(&info->global, &device_domain_list);
		}
		spin_unlock_irqrestore(&device_domain_lock, flags);
	}

found_domain:
	info = alloc_devinfo_mem();
	if (!info)
		goto error;
	info->bus = pdev->bus->number;
	info->devfn = pdev->devfn;
	info->dev = pdev;
	info->domain = domain;
	spin_lock_irqsave(&device_domain_lock, flags);
	/* somebody is fast */
	found = find_domain(pdev);
	if (found != NULL) {
		spin_unlock_irqrestore(&device_domain_lock, flags);
		if (found != domain) {
			domain_exit(domain);
			domain = found;
		}
		free_devinfo_mem(info);
		return domain;
	}
	list_add(&info->link, &domain->devices);
	list_add(&info->global, &device_domain_list);
	pdev->dev.archdata.iommu = info;
	spin_unlock_irqrestore(&device_domain_lock, flags);
	return domain;
error:
	/* recheck it here, maybe others set it */
	return find_domain(pdev);
}

static int iommu_prepare_identity_map(struct pci_dev *pdev,
				      unsigned long long start,
				      unsigned long long end)
{
	struct dmar_domain *domain;
	unsigned long size;
	unsigned long long base;
	int ret;

	printk(KERN_INFO
		"IOMMU: Setting identity map for device %s [0x%Lx - 0x%Lx]\n",
		pci_name(pdev), start, end);
	/* page table init */
	domain = get_domain_for_dev(pdev, DEFAULT_DOMAIN_ADDRESS_WIDTH);
	if (!domain)
		return -ENOMEM;

	/* The address might not be aligned */
	base = start & PAGE_MASK;
	size = end - base;
	size = PAGE_ALIGN(size);
	if (!reserve_iova(&domain->iovad, IOVA_PFN(base),
			IOVA_PFN(base + size) - 1)) {
		printk(KERN_ERR "IOMMU: reserve iova failed\n");
		ret = -ENOMEM;
		goto error;
	}

	pr_debug("Mapping reserved region %lx@%llx for %s\n",
		size, base, pci_name(pdev));
	/*
	 * RMRR range might have overlap with physical memory range,
	 * clear it first
	 */
	dma_pte_clear_range(domain, base, base + size);

	ret = domain_page_mapping(domain, base, base, size,
		DMA_PTE_READ|DMA_PTE_WRITE);
	if (ret)
		goto error;

	/* context entry init */
	ret = domain_context_mapping(domain, pdev);
	if (!ret)
		return 0;
error:
	domain_exit(domain);
	return ret;

}

static inline int iommu_prepare_rmrr_dev(struct dmar_rmrr_unit *rmrr,
	struct pci_dev *pdev)
{
	if (pdev->dev.archdata.iommu == DUMMY_DEVICE_DOMAIN_INFO)
		return 0;
	return iommu_prepare_identity_map(pdev, rmrr->base_address,
		rmrr->end_address + 1);
}

#ifdef CONFIG_DMAR_GFX_WA
struct iommu_prepare_data {
	struct pci_dev *pdev;
	int ret;
};

static int __init iommu_prepare_work_fn(unsigned long start_pfn,
					 unsigned long end_pfn, void *datax)
{
	struct iommu_prepare_data *data;

	data = (struct iommu_prepare_data *)datax;

	data->ret = iommu_prepare_identity_map(data->pdev,
				start_pfn<<PAGE_SHIFT, end_pfn<<PAGE_SHIFT);
	return data->ret;

}

static int __init iommu_prepare_with_active_regions(struct pci_dev *pdev)
{
	int nid;
	struct iommu_prepare_data data;

	data.pdev = pdev;
	data.ret = 0;

	for_each_online_node(nid) {
		work_with_active_regions(nid, iommu_prepare_work_fn, &data);
		if (data.ret)
			return data.ret;
	}
	return data.ret;
}

static void __init iommu_prepare_gfx_mapping(void)
{
	struct pci_dev *pdev = NULL;
	int ret;

	for_each_pci_dev(pdev) {
		if (pdev->dev.archdata.iommu == DUMMY_DEVICE_DOMAIN_INFO ||
				!IS_GFX_DEVICE(pdev))
			continue;
		printk(KERN_INFO "IOMMU: gfx device %s 1-1 mapping\n",
			pci_name(pdev));
		ret = iommu_prepare_with_active_regions(pdev);
		if (ret)
			printk(KERN_ERR "IOMMU: mapping reserved region failed\n");
	}
}
#endif

#ifdef CONFIG_DMAR_FLOPPY_WA
static inline void iommu_prepare_isa(void)
{
	struct pci_dev *pdev;
	int ret;

	pdev = pci_get_class(PCI_CLASS_BRIDGE_ISA << 8, NULL);
	if (!pdev)
		return;

	printk(KERN_INFO "IOMMU: Prepare 0-16M unity mapping for LPC\n");
	ret = iommu_prepare_identity_map(pdev, 0, 16*1024*1024);

	if (ret)
		printk("IOMMU: Failed to create 0-64M identity map, "
			"floppy might not work\n");

}
#else
static inline void iommu_prepare_isa(void)
{
	return;
}
#endif /* !CONFIG_DMAR_FLPY_WA */

int __init init_dmars(void)
{
	struct dmar_drhd_unit *drhd;
	struct dmar_rmrr_unit *rmrr;
	struct pci_dev *pdev;
	struct intel_iommu *iommu;
	int i, ret, unit = 0;

	/*
	 * for each drhd
	 *    allocate root
	 *    initialize and program root entry to not present
	 * endfor
	 */
	for_each_drhd_unit(drhd) {
		g_num_of_iommus++;
		/*
		 * lock not needed as this is only incremented in the single
		 * threaded kernel __init code path all other access are read
		 * only
		 */
	}

	deferred_flush = kzalloc(g_num_of_iommus *
		sizeof(struct deferred_flush_tables), GFP_KERNEL);
	if (!deferred_flush) {
		ret = -ENOMEM;
		goto error;
	}

	for_each_drhd_unit(drhd) {
		if (drhd->ignored)
			continue;

		iommu = drhd->iommu;

		ret = iommu_init_domains(iommu);
		if (ret)
			goto error;

		/*
		 * TBD:
		 * we could share the same root & context tables
		 * amoung all IOMMU's. Need to Split it later.
		 */
		ret = iommu_alloc_root_entry(iommu);
		if (ret) {
			printk(KERN_ERR "IOMMU: allocate root entry failed\n");
			goto error;
		}
	}

	for_each_drhd_unit(drhd) {
		if (drhd->ignored)
			continue;

		iommu = drhd->iommu;
		if (dmar_enable_qi(iommu)) {
			/*
			 * Queued Invalidate not enabled, use Register Based
			 * Invalidate
			 */
			iommu->flush.flush_context = __iommu_flush_context;
			iommu->flush.flush_iotlb = __iommu_flush_iotlb;
			printk(KERN_INFO "IOMMU 0x%Lx: using Register based "
			       "invalidation\n", drhd->reg_base_addr);
		} else {
			iommu->flush.flush_context = qi_flush_context;
			iommu->flush.flush_iotlb = qi_flush_iotlb;
			printk(KERN_INFO "IOMMU 0x%Lx: using Queued "
			       "invalidation\n", drhd->reg_base_addr);
		}
	}

	/*
	 * For each rmrr
	 *   for each dev attached to rmrr
	 *   do
	 *     locate drhd for dev, alloc domain for dev
	 *     allocate free domain
	 *     allocate page table entries for rmrr
	 *     if context not allocated for bus
	 *           allocate and init context
	 *           set present in root table for this bus
	 *     init context with domain, translation etc
	 *    endfor
	 * endfor
	 */
	for_each_rmrr_units(rmrr) {
		for (i = 0; i < rmrr->devices_cnt; i++) {
			pdev = rmrr->devices[i];
			/* some BIOS lists non-exist devices in DMAR table */
			if (!pdev)
				continue;
			ret = iommu_prepare_rmrr_dev(rmrr, pdev);
			if (ret)
				printk(KERN_ERR
				 "IOMMU: mapping reserved region failed\n");
		}
	}

	iommu_prepare_gfx_mapping();

	iommu_prepare_isa();

	/*
	 * for each drhd
	 *   enable fault log
	 *   global invalidate context cache
	 *   global invalidate iotlb
	 *   enable translation
	 */
	for_each_drhd_unit(drhd) {
		if (drhd->ignored)
			continue;
		iommu = drhd->iommu;
		sprintf (iommu->name, "dmar%d", unit++);

		iommu_flush_write_buffer(iommu);

		ret = dmar_set_interrupt(iommu);
		if (ret)
			goto error;

		iommu_set_root_entry(iommu);

		iommu->flush.flush_context(iommu, 0, 0, 0, DMA_CCMD_GLOBAL_INVL,
					   0);
		iommu->flush.flush_iotlb(iommu, 0, 0, 0, DMA_TLB_GLOBAL_FLUSH,
					 0);
		iommu_disable_protect_mem_regions(iommu);

		ret = iommu_enable_translation(iommu);
		if (ret)
			goto error;
	}

	return 0;
error:
	for_each_drhd_unit(drhd) {
		if (drhd->ignored)
			continue;
		iommu = drhd->iommu;
		free_iommu(iommu);
	}
	return ret;
}

static inline u64 aligned_size(u64 host_addr, size_t size)
{
	u64 addr;
	addr = (host_addr & (~PAGE_MASK)) + size;
	return PAGE_ALIGN(addr);
}

struct iova *
iommu_alloc_iova(struct dmar_domain *domain, size_t size, u64 end)
{
	struct iova *piova;

	/* Make sure it's in range */
	end = min_t(u64, DOMAIN_MAX_ADDR(domain->gaw), end);
	if (!size || (IOVA_START_ADDR + size > end))
		return NULL;

	piova = alloc_iova(&domain->iovad,
			size >> PAGE_SHIFT, IOVA_PFN(end), 1);
	return piova;
}

static struct iova *
__intel_alloc_iova(struct device *dev, struct dmar_domain *domain,
		   size_t size, u64 dma_mask)
{
	struct pci_dev *pdev = to_pci_dev(dev);
	struct iova *iova = NULL;

	if (dma_mask <= DMA_32BIT_MASK || dmar_forcedac)
		iova = iommu_alloc_iova(domain, size, dma_mask);
	else {
		/*
		 * First try to allocate an io virtual address in
		 * DMA_32BIT_MASK and if that fails then try allocating
		 * from higher range
		 */
		iova = iommu_alloc_iova(domain, size, DMA_32BIT_MASK);
		if (!iova)
			iova = iommu_alloc_iova(domain, size, dma_mask);
	}

	if (!iova) {
		printk(KERN_ERR"Allocating iova for %s failed", pci_name(pdev));
		return NULL;
	}

	return iova;
}

static struct dmar_domain *
get_valid_domain_for_dev(struct pci_dev *pdev)
{
	struct dmar_domain *domain;
	int ret;

	domain = get_domain_for_dev(pdev,
			DEFAULT_DOMAIN_ADDRESS_WIDTH);
	if (!domain) {
		printk(KERN_ERR
			"Allocating domain for %s failed", pci_name(pdev));
		return NULL;
	}

	/* make sure context mapping is ok */
	if (unlikely(!domain_context_mapped(domain, pdev))) {
		ret = domain_context_mapping(domain, pdev);
		if (ret) {
			printk(KERN_ERR
				"Domain context map for %s failed",
				pci_name(pdev));
			return NULL;
		}
	}

	return domain;
}

static dma_addr_t __intel_map_single(struct device *hwdev, phys_addr_t paddr,
				     size_t size, int dir, u64 dma_mask)
{
	struct pci_dev *pdev = to_pci_dev(hwdev);
	struct dmar_domain *domain;
	phys_addr_t start_paddr;
	struct iova *iova;
	int prot = 0;
	int ret;

	BUG_ON(dir == DMA_NONE);
	if (pdev->dev.archdata.iommu == DUMMY_DEVICE_DOMAIN_INFO)
		return paddr;

	domain = get_valid_domain_for_dev(pdev);
	if (!domain)
		return 0;

	size = aligned_size((u64)paddr, size);

	iova = __intel_alloc_iova(hwdev, domain, size, pdev->dma_mask);
	if (!iova)
		goto error;

	start_paddr = (phys_addr_t)iova->pfn_lo << PAGE_SHIFT;

	/*
	 * Check if DMAR supports zero-length reads on write only
	 * mappings..
	 */
	if (dir == DMA_TO_DEVICE || dir == DMA_BIDIRECTIONAL || \
			!cap_zlr(domain->iommu->cap))
		prot |= DMA_PTE_READ;
	if (dir == DMA_FROM_DEVICE || dir == DMA_BIDIRECTIONAL)
		prot |= DMA_PTE_WRITE;
	/*
	 * paddr - (paddr + size) might be partial page, we should map the whole
	 * page.  Note: if two part of one page are separately mapped, we
	 * might have two guest_addr mapping to the same host paddr, but this
	 * is not a big problem
	 */
	ret = domain_page_mapping(domain, start_paddr,
		((u64)paddr) & PAGE_MASK, size, prot);
	if (ret)
		goto error;

	/* it's a non-present to present mapping */
	ret = iommu_flush_iotlb_psi(domain->iommu, domain->id,
			start_paddr, size >> VTD_PAGE_SHIFT, 1);
	if (ret)
		iommu_flush_write_buffer(domain->iommu);

	return start_paddr + ((u64)paddr & (~PAGE_MASK));

error:
	if (iova)
		__free_iova(&domain->iovad, iova);
	printk(KERN_ERR"Device %s request: %lx@%llx dir %d --- failed\n",
		pci_name(pdev), size, (unsigned long long)paddr, dir);
	return 0;
}

dma_addr_t intel_map_single(struct device *hwdev, phys_addr_t paddr,
			    size_t size, int dir)
{
	return __intel_map_single(hwdev, paddr, size, dir,
				  to_pci_dev(hwdev)->dma_mask);
}

static void flush_unmaps(void)
{
	int i, j;

	timer_on = 0;

	/* just flush them all */
	for (i = 0; i < g_num_of_iommus; i++) {
		if (deferred_flush[i].next) {
			struct intel_iommu *iommu =
				deferred_flush[i].domain[0]->iommu;

			iommu->flush.flush_iotlb(iommu, 0, 0, 0,
						 DMA_TLB_GLOBAL_FLUSH, 0);
			for (j = 0; j < deferred_flush[i].next; j++) {
				__free_iova(&deferred_flush[i].domain[j]->iovad,
						deferred_flush[i].iova[j]);
			}
			deferred_flush[i].next = 0;
		}
	}

	list_size = 0;
}

static void flush_unmaps_timeout(unsigned long data)
{
	unsigned long flags;

	spin_lock_irqsave(&async_umap_flush_lock, flags);
	flush_unmaps();
	spin_unlock_irqrestore(&async_umap_flush_lock, flags);
}

static void add_unmap(struct dmar_domain *dom, struct iova *iova)
{
	unsigned long flags;
	int next, iommu_id;

	spin_lock_irqsave(&async_umap_flush_lock, flags);
	if (list_size == HIGH_WATER_MARK)
		flush_unmaps();

	iommu_id = dom->iommu->seq_id;

	next = deferred_flush[iommu_id].next;
	deferred_flush[iommu_id].domain[next] = dom;
	deferred_flush[iommu_id].iova[next] = iova;
	deferred_flush[iommu_id].next++;

	if (!timer_on) {
		mod_timer(&unmap_timer, jiffies + msecs_to_jiffies(10));
		timer_on = 1;
	}
	list_size++;
	spin_unlock_irqrestore(&async_umap_flush_lock, flags);
}

void intel_unmap_single(struct device *dev, dma_addr_t dev_addr, size_t size,
			int dir)
{
	struct pci_dev *pdev = to_pci_dev(dev);
	struct dmar_domain *domain;
	unsigned long start_addr;
	struct iova *iova;

	if (pdev->dev.archdata.iommu == DUMMY_DEVICE_DOMAIN_INFO)
		return;
	domain = find_domain(pdev);
	BUG_ON(!domain);

	iova = find_iova(&domain->iovad, IOVA_PFN(dev_addr));
	if (!iova)
		return;

	start_addr = iova->pfn_lo << PAGE_SHIFT;
	size = aligned_size((u64)dev_addr, size);

	pr_debug("Device %s unmapping: %lx@%llx\n",
		pci_name(pdev), size, (unsigned long long)start_addr);

	/*  clear the whole page */
	dma_pte_clear_range(domain, start_addr, start_addr + size);
	/* free page tables */
	dma_pte_free_pagetable(domain, start_addr, start_addr + size);
	if (intel_iommu_strict) {
		if (iommu_flush_iotlb_psi(domain->iommu,
			domain->id, start_addr, size >> VTD_PAGE_SHIFT, 0))
			iommu_flush_write_buffer(domain->iommu);
		/* free iova */
		__free_iova(&domain->iovad, iova);
	} else {
		add_unmap(domain, iova);
		/*
		 * queue up the release of the unmap to save the 1/6th of the
		 * cpu used up by the iotlb flush operation...
		 */
	}
}

void *intel_alloc_coherent(struct device *hwdev, size_t size,
			   dma_addr_t *dma_handle, gfp_t flags)
{
	void *vaddr;
	int order;

	size = PAGE_ALIGN(size);
	order = get_order(size);
	flags &= ~(GFP_DMA | GFP_DMA32);

	vaddr = (void *)__get_free_pages(flags, order);
	if (!vaddr)
		return NULL;
	memset(vaddr, 0, size);

	*dma_handle = __intel_map_single(hwdev, virt_to_bus(vaddr), size,
					 DMA_BIDIRECTIONAL,
					 hwdev->coherent_dma_mask);
	if (*dma_handle)
		return vaddr;
	free_pages((unsigned long)vaddr, order);
	return NULL;
}

void intel_free_coherent(struct device *hwdev, size_t size, void *vaddr,
			 dma_addr_t dma_handle)
{
	int order;

	size = PAGE_ALIGN(size);
	order = get_order(size);

	intel_unmap_single(hwdev, dma_handle, size, DMA_BIDIRECTIONAL);
	free_pages((unsigned long)vaddr, order);
}

#define SG_ENT_VIRT_ADDRESS(sg)	(sg_virt((sg)))

void intel_unmap_sg(struct device *hwdev, struct scatterlist *sglist,
		    int nelems, int dir)
{
	int i;
	struct pci_dev *pdev = to_pci_dev(hwdev);
	struct dmar_domain *domain;
	unsigned long start_addr;
	struct iova *iova;
	size_t size = 0;
	void *addr;
	struct scatterlist *sg;

	if (pdev->dev.archdata.iommu == DUMMY_DEVICE_DOMAIN_INFO)
		return;

	domain = find_domain(pdev);

	iova = find_iova(&domain->iovad, IOVA_PFN(sglist[0].dma_address));
	if (!iova)
		return;
	for_each_sg(sglist, sg, nelems, i) {
		addr = SG_ENT_VIRT_ADDRESS(sg);
		size += aligned_size((u64)addr, sg->length);
	}

	start_addr = iova->pfn_lo << PAGE_SHIFT;

	/*  clear the whole page */
	dma_pte_clear_range(domain, start_addr, start_addr + size);
	/* free page tables */
	dma_pte_free_pagetable(domain, start_addr, start_addr + size);

	if (iommu_flush_iotlb_psi(domain->iommu, domain->id, start_addr,
			size >> VTD_PAGE_SHIFT, 0))
		iommu_flush_write_buffer(domain->iommu);

	/* free iova */
	__free_iova(&domain->iovad, iova);
}

static int intel_nontranslate_map_sg(struct device *hddev,
	struct scatterlist *sglist, int nelems, int dir)
{
	int i;
	struct scatterlist *sg;

	for_each_sg(sglist, sg, nelems, i) {
		BUG_ON(!sg_page(sg));
		sg->dma_address = virt_to_bus(SG_ENT_VIRT_ADDRESS(sg));
		sg->dma_length = sg->length;
	}
	return nelems;
}

int intel_map_sg(struct device *hwdev, struct scatterlist *sglist, int nelems,
		 int dir)
{
	void *addr;
	int i;
	struct pci_dev *pdev = to_pci_dev(hwdev);
	struct dmar_domain *domain;
	size_t size = 0;
	int prot = 0;
	size_t offset = 0;
	struct iova *iova = NULL;
	int ret;
	struct scatterlist *sg;
	unsigned long start_addr;

	BUG_ON(dir == DMA_NONE);
	if (pdev->dev.archdata.iommu == DUMMY_DEVICE_DOMAIN_INFO)
		return intel_nontranslate_map_sg(hwdev, sglist, nelems, dir);

	domain = get_valid_domain_for_dev(pdev);
	if (!domain)
		return 0;

	for_each_sg(sglist, sg, nelems, i) {
		addr = SG_ENT_VIRT_ADDRESS(sg);
		addr = (void *)virt_to_phys(addr);
		size += aligned_size((u64)addr, sg->length);
	}

	iova = __intel_alloc_iova(hwdev, domain, size, pdev->dma_mask);
	if (!iova) {
		sglist->dma_length = 0;
		return 0;
	}

	/*
	 * Check if DMAR supports zero-length reads on write only
	 * mappings..
	 */
	if (dir == DMA_TO_DEVICE || dir == DMA_BIDIRECTIONAL || \
			!cap_zlr(domain->iommu->cap))
		prot |= DMA_PTE_READ;
	if (dir == DMA_FROM_DEVICE || dir == DMA_BIDIRECTIONAL)
		prot |= DMA_PTE_WRITE;

	start_addr = iova->pfn_lo << PAGE_SHIFT;
	offset = 0;
	for_each_sg(sglist, sg, nelems, i) {
		addr = SG_ENT_VIRT_ADDRESS(sg);
		addr = (void *)virt_to_phys(addr);
		size = aligned_size((u64)addr, sg->length);
		ret = domain_page_mapping(domain, start_addr + offset,
			((u64)addr) & PAGE_MASK,
			size, prot);
		if (ret) {
			/*  clear the page */
			dma_pte_clear_range(domain, start_addr,
				  start_addr + offset);
			/* free page tables */
			dma_pte_free_pagetable(domain, start_addr,
				  start_addr + offset);
			/* free iova */
			__free_iova(&domain->iovad, iova);
			return 0;
		}
		sg->dma_address = start_addr + offset +
				((u64)addr & (~PAGE_MASK));
		sg->dma_length = sg->length;
		offset += size;
	}

	/* it's a non-present to present mapping */
	if (iommu_flush_iotlb_psi(domain->iommu, domain->id,
			start_addr, offset >> VTD_PAGE_SHIFT, 1))
		iommu_flush_write_buffer(domain->iommu);
	return nelems;
}

static struct dma_mapping_ops intel_dma_ops = {
	.alloc_coherent = intel_alloc_coherent,
	.free_coherent = intel_free_coherent,
	.map_single = intel_map_single,
	.unmap_single = intel_unmap_single,
	.map_sg = intel_map_sg,
	.unmap_sg = intel_unmap_sg,
};

static inline int iommu_domain_cache_init(void)
{
	int ret = 0;

	iommu_domain_cache = kmem_cache_create("iommu_domain",
					 sizeof(struct dmar_domain),
					 0,
					 SLAB_HWCACHE_ALIGN,

					 NULL);
	if (!iommu_domain_cache) {
		printk(KERN_ERR "Couldn't create iommu_domain cache\n");
		ret = -ENOMEM;
	}

	return ret;
}

static inline int iommu_devinfo_cache_init(void)
{
	int ret = 0;

	iommu_devinfo_cache = kmem_cache_create("iommu_devinfo",
					 sizeof(struct device_domain_info),
					 0,
					 SLAB_HWCACHE_ALIGN,
					 NULL);
	if (!iommu_devinfo_cache) {
		printk(KERN_ERR "Couldn't create devinfo cache\n");
		ret = -ENOMEM;
	}

	return ret;
}

static inline int iommu_iova_cache_init(void)
{
	int ret = 0;

	iommu_iova_cache = kmem_cache_create("iommu_iova",
					 sizeof(struct iova),
					 0,
					 SLAB_HWCACHE_ALIGN,
					 NULL);
	if (!iommu_iova_cache) {
		printk(KERN_ERR "Couldn't create iova cache\n");
		ret = -ENOMEM;
	}

	return ret;
}

static int __init iommu_init_mempool(void)
{
	int ret;
	ret = iommu_iova_cache_init();
	if (ret)
		return ret;

	ret = iommu_domain_cache_init();
	if (ret)
		goto domain_error;

	ret = iommu_devinfo_cache_init();
	if (!ret)
		return ret;

	kmem_cache_destroy(iommu_domain_cache);
domain_error:
	kmem_cache_destroy(iommu_iova_cache);

	return -ENOMEM;
}

static void __init iommu_exit_mempool(void)
{
	kmem_cache_destroy(iommu_devinfo_cache);
	kmem_cache_destroy(iommu_domain_cache);
	kmem_cache_destroy(iommu_iova_cache);

}

static void __init init_no_remapping_devices(void)
{
	struct dmar_drhd_unit *drhd;

	for_each_drhd_unit(drhd) {
		if (!drhd->include_all) {
			int i;
			for (i = 0; i < drhd->devices_cnt; i++)
				if (drhd->devices[i] != NULL)
					break;
			/* ignore DMAR unit if no pci devices exist */
			if (i == drhd->devices_cnt)
				drhd->ignored = 1;
		}
	}

	if (dmar_map_gfx)
		return;

	for_each_drhd_unit(drhd) {
		int i;
		if (drhd->ignored || drhd->include_all)
			continue;

		for (i = 0; i < drhd->devices_cnt; i++)
			if (drhd->devices[i] &&
				!IS_GFX_DEVICE(drhd->devices[i]))
				break;

		if (i < drhd->devices_cnt)
			continue;

		/* bypass IOMMU if it is just for gfx devices */
		drhd->ignored = 1;
		for (i = 0; i < drhd->devices_cnt; i++) {
			if (!drhd->devices[i])
				continue;
			drhd->devices[i]->dev.archdata.iommu = DUMMY_DEVICE_DOMAIN_INFO;
		}
	}
}

int __init intel_iommu_init(void)
{
	int ret = 0;

	if (dmar_table_init())
		return 	-ENODEV;

	if (dmar_dev_scope_init())
		return 	-ENODEV;

	/*
	 * Check the need for DMA-remapping initialization now.
	 * Above initialization will also be used by Interrupt-remapping.
	 */
	if (no_iommu || swiotlb || dmar_disabled)
		return -ENODEV;

	iommu_init_mempool();
	dmar_init_reserved_ranges();

	init_no_remapping_devices();

	ret = init_dmars();
	if (ret) {
		printk(KERN_ERR "IOMMU: dmar init failed\n");
		put_iova_domain(&reserved_iova_list);
		iommu_exit_mempool();
		return ret;
	}
	printk(KERN_INFO
	"PCI-DMA: Intel(R) Virtualization Technology for Directed I/O\n");

	init_timer(&unmap_timer);
	force_iommu = 1;
	dma_ops = &intel_dma_ops;
	return 0;
}

void intel_iommu_domain_exit(struct dmar_domain *domain)
{
	u64 end;

	/* Domain 0 is reserved, so dont process it */
	if (!domain)
		return;

	end = DOMAIN_MAX_ADDR(domain->gaw);
	end = end & (~VTD_PAGE_MASK);

	/* clear ptes */
	dma_pte_clear_range(domain, 0, end);

	/* free page tables */
	dma_pte_free_pagetable(domain, 0, end);

	iommu_free_domain(domain);
	free_domain_mem(domain);
}
EXPORT_SYMBOL_GPL(intel_iommu_domain_exit);

struct dmar_domain *intel_iommu_domain_alloc(struct pci_dev *pdev)
{
	struct dmar_drhd_unit *drhd;
	struct dmar_domain *domain;
	struct intel_iommu *iommu;

	drhd = dmar_find_matched_drhd_unit(pdev);
	if (!drhd) {
		printk(KERN_ERR "intel_iommu_domain_alloc: drhd == NULL\n");
		return NULL;
	}

	iommu = drhd->iommu;
	if (!iommu) {
		printk(KERN_ERR
			"intel_iommu_domain_alloc: iommu == NULL\n");
		return NULL;
	}
	domain = iommu_alloc_domain(iommu);
	if (!domain) {
		printk(KERN_ERR
			"intel_iommu_domain_alloc: domain == NULL\n");
		return NULL;
	}
	if (domain_init(domain, DEFAULT_DOMAIN_ADDRESS_WIDTH)) {
		printk(KERN_ERR
			"intel_iommu_domain_alloc: domain_init() failed\n");
		intel_iommu_domain_exit(domain);
		return NULL;
	}
	return domain;
}
EXPORT_SYMBOL_GPL(intel_iommu_domain_alloc);

int intel_iommu_context_mapping(
	struct dmar_domain *domain, struct pci_dev *pdev)
{
	int rc;
	rc = domain_context_mapping(domain, pdev);
	return rc;
}
EXPORT_SYMBOL_GPL(intel_iommu_context_mapping);

int intel_iommu_page_mapping(
	struct dmar_domain *domain, dma_addr_t iova,
	u64 hpa, size_t size, int prot)
{
	int rc;
	rc = domain_page_mapping(domain, iova, hpa, size, prot);
	return rc;
}
EXPORT_SYMBOL_GPL(intel_iommu_page_mapping);

void intel_iommu_detach_dev(struct dmar_domain *domain, u8 bus, u8 devfn)
{
	detach_domain_for_dev(domain, bus, devfn);
}
EXPORT_SYMBOL_GPL(intel_iommu_detach_dev);

struct dmar_domain *
intel_iommu_find_domain(struct pci_dev *pdev)
{
	return find_domain(pdev);
}
EXPORT_SYMBOL_GPL(intel_iommu_find_domain);

int intel_iommu_found(void)
{
	return g_num_of_iommus;
}
EXPORT_SYMBOL_GPL(intel_iommu_found);

u64 intel_iommu_iova_to_pfn(struct dmar_domain *domain, u64 iova)
{
	struct dma_pte *pte;
	u64 pfn;

	pfn = 0;
	pte = addr_to_dma_pte(domain, iova);

	if (pte)
		pfn = dma_pte_addr(*pte);

	return pfn >> VTD_PAGE_SHIFT;
}
EXPORT_SYMBOL_GPL(intel_iommu_iova_to_pfn);<|MERGE_RESOLUTION|>--- conflicted
+++ resolved
@@ -637,14 +637,9 @@
 		printk(KERN_ERR"IOMMU: flush IOTLB failed\n");
 	if (DMA_TLB_IAIG(val) != DMA_TLB_IIRG(type))
 		pr_debug("IOMMU: tlb flush request %Lx, actual %Lx\n",
-<<<<<<< HEAD
-			DMA_TLB_IIRG(type), DMA_TLB_IAIG(val));
-	/* flush iotlb entry will implicitly flush write buffer */
-=======
 			(unsigned long long)DMA_TLB_IIRG(type),
 			(unsigned long long)DMA_TLB_IAIG(val));
-	/* flush context entry will implictly flush write buffer */
->>>>>>> 6c8909b4
+	/* flush iotlb entry will implicitly flush write buffer */
 	return 0;
 }
 
