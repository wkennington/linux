/*
 * Copyright (C) 2016 Socionext Inc.
 *   Author: Masahiro Yamada <yamada.masahiro@socionext.com>
 *
 * This program is free software; you can redistribute it and/or modify
 * it under the terms of the GNU General Public License as published by
 * the Free Software Foundation; either version 2 of the License, or
 * (at your option) any later version.
 *
 * This program is distributed in the hope that it will be useful,
 * but WITHOUT ANY WARRANTY; without even the implied warranty of
 * MERCHANTABILITY or FITNESS FOR A PARTICULAR PURPOSE.  See the
 * GNU General Public License for more details.
 */

#include <linux/stddef.h>

#include "clk-uniphier.h"

#define UNIPHIER_LD4_SYS_CLK_SD					\
	UNIPHIER_CLK_FACTOR("sd-200m", -1, "spll", 1, 8),		\
	UNIPHIER_CLK_FACTOR("sd-133m", -1, "vpll27a", 1, 2)

#define UNIPHIER_PRO5_SYS_CLK_SD					\
	UNIPHIER_CLK_FACTOR("sd-200m", -1, "spll", 1, 12),		\
	UNIPHIER_CLK_FACTOR("sd-133m", -1, "spll", 1, 18)

#define UNIPHIER_LD20_SYS_CLK_SD					\
	UNIPHIER_CLK_FACTOR("sd-200m", -1, "spll", 1, 10),		\
	UNIPHIER_CLK_FACTOR("sd-133m", -1, "spll", 1, 15)

/* Denali driver requires clk_x rate (clk: 50MHz, clk_x & ecc_clk: 200MHz) */
<<<<<<< HEAD
#define UNIPHIER_SLD3_SYS_CLK_NAND(idx)					\
=======
#define UNIPHIER_LD4_SYS_CLK_NAND(idx)					\
>>>>>>> bb176f67
	UNIPHIER_CLK_FACTOR("nand-200m", -1, "spll", 1, 8),		\
	UNIPHIER_CLK_GATE("nand", (idx), "nand-200m", 0x2104, 2)

#define UNIPHIER_PRO5_SYS_CLK_NAND(idx)					\
	UNIPHIER_CLK_FACTOR("nand-200m", -1, "spll", 1, 12),		\
	UNIPHIER_CLK_GATE("nand", (idx), "nand-200m", 0x2104, 2)

#define UNIPHIER_LD11_SYS_CLK_NAND(idx)					\
	UNIPHIER_CLK_FACTOR("nand-200m", -1, "spll", 1, 10),		\
	UNIPHIER_CLK_GATE("nand", (idx), "nand-200m", 0x210c, 0)

#define UNIPHIER_LD11_SYS_CLK_EMMC(idx)					\
	UNIPHIER_CLK_GATE("emmc", (idx), NULL, 0x210c, 2)

#define UNIPHIER_LD4_SYS_CLK_STDMAC(idx)				\
	UNIPHIER_CLK_GATE("stdmac", (idx), NULL, 0x2104, 10)

#define UNIPHIER_LD11_SYS_CLK_STDMAC(idx)				\
	UNIPHIER_CLK_GATE("stdmac", (idx), NULL, 0x210c, 8)

#define UNIPHIER_PRO4_SYS_CLK_GIO(idx)					\
	UNIPHIER_CLK_GATE("gio", (idx), NULL, 0x2104, 6)

#define UNIPHIER_PRO4_SYS_CLK_USB3(idx, ch)				\
	UNIPHIER_CLK_GATE("usb3" #ch, (idx), NULL, 0x2104, 16 + (ch))

#define UNIPHIER_LD11_SYS_CLK_AIO(idx)					\
	UNIPHIER_CLK_FACTOR("aio-io200m", -1, "spll", 1, 10),		\
	UNIPHIER_CLK_GATE("aio", (idx), "aio-io200m", 0x2108, 0)

#define UNIPHIER_LD11_SYS_CLK_EVEA(idx)					\
	UNIPHIER_CLK_FACTOR("evea-io100m", -1, "spll", 1, 20),		\
	UNIPHIER_CLK_GATE("evea", (idx), "evea-io100m", 0x2108, 1)

#define UNIPHIER_LD11_SYS_CLK_EXIV(idx)					\
	UNIPHIER_CLK_FACTOR("exiv-io200m", -1, "spll", 1, 10),		\
	UNIPHIER_CLK_GATE("exiv", (idx), "exiv-io200m", 0x2110, 2)

#define UNIPHIER_PRO4_SYS_CLK_ETHER(idx)				\
	UNIPHIER_CLK_GATE("ether", (idx), NULL, 0x2104, 12)

#define UNIPHIER_LD11_SYS_CLK_ETHER(idx)				\
	UNIPHIER_CLK_GATE("ether", (idx), NULL, 0x210c, 6)

const struct uniphier_clk_data uniphier_ld4_sys_clk_data[] = {
	UNIPHIER_CLK_FACTOR("spll", -1, "ref", 65, 1),		/* 1597.44 MHz */
	UNIPHIER_CLK_FACTOR("upll", -1, "ref", 6000, 512),	/* 288 MHz */
	UNIPHIER_CLK_FACTOR("a2pll", -1, "ref", 24, 1),		/* 589.824 MHz */
	UNIPHIER_CLK_FACTOR("vpll27a", -1, "ref", 5625, 512),	/* 270 MHz */
	UNIPHIER_CLK_FACTOR("uart", 0, "a2pll", 1, 16),
	UNIPHIER_CLK_FACTOR("i2c", 1, "spll", 1, 16),
	UNIPHIER_LD4_SYS_CLK_NAND(2),
	UNIPHIER_LD4_SYS_CLK_SD,
	UNIPHIER_CLK_FACTOR("usb2", -1, "upll", 1, 12),
	UNIPHIER_LD4_SYS_CLK_STDMAC(8),			/* Ether, HSC, MIO */
	{ /* sentinel */ }
};

const struct uniphier_clk_data uniphier_pro4_sys_clk_data[] = {
	UNIPHIER_CLK_FACTOR("spll", -1, "ref", 64, 1),		/* 1600 MHz */
	UNIPHIER_CLK_FACTOR("upll", -1, "ref", 288, 25),	/* 288 MHz */
	UNIPHIER_CLK_FACTOR("a2pll", -1, "upll", 256, 125),	/* 589.824 MHz */
	UNIPHIER_CLK_FACTOR("vpll27a", -1, "ref", 270, 25),	/* 270 MHz */
	UNIPHIER_CLK_FACTOR("uart", 0, "a2pll", 1, 8),
	UNIPHIER_CLK_FACTOR("i2c", 1, "spll", 1, 32),
	UNIPHIER_LD4_SYS_CLK_NAND(2),
	UNIPHIER_LD4_SYS_CLK_SD,
	UNIPHIER_CLK_FACTOR("usb2", -1, "upll", 1, 12),
	UNIPHIER_PRO4_SYS_CLK_ETHER(6),
	UNIPHIER_LD4_SYS_CLK_STDMAC(8),			/* HSC, MIO, RLE */
	UNIPHIER_PRO4_SYS_CLK_GIO(12),			/* Ether, SATA, USB3 */
	UNIPHIER_PRO4_SYS_CLK_USB3(14, 0),
	UNIPHIER_PRO4_SYS_CLK_USB3(15, 1),
	{ /* sentinel */ }
};

const struct uniphier_clk_data uniphier_sld8_sys_clk_data[] = {
	UNIPHIER_CLK_FACTOR("spll", -1, "ref", 64, 1),		/* 1600 MHz */
	UNIPHIER_CLK_FACTOR("upll", -1, "ref", 288, 25),	/* 288 MHz */
	UNIPHIER_CLK_FACTOR("vpll27a", -1, "ref", 270, 25),	/* 270 MHz */
	UNIPHIER_CLK_FACTOR("uart", 0, "spll", 1, 20),
	UNIPHIER_CLK_FACTOR("i2c", 1, "spll", 1, 16),
	UNIPHIER_LD4_SYS_CLK_NAND(2),
	UNIPHIER_LD4_SYS_CLK_SD,
	UNIPHIER_CLK_FACTOR("usb2", -1, "upll", 1, 12),
	UNIPHIER_LD4_SYS_CLK_STDMAC(8),			/* Ether, HSC, MIO */
	{ /* sentinel */ }
};

const struct uniphier_clk_data uniphier_pro5_sys_clk_data[] = {
	UNIPHIER_CLK_FACTOR("spll", -1, "ref", 120, 1),		/* 2400 MHz */
	UNIPHIER_CLK_FACTOR("dapll1", -1, "ref", 128, 1),	/* 2560 MHz */
	UNIPHIER_CLK_FACTOR("dapll2", -1, "ref", 144, 125),	/* 2949.12 MHz */
	UNIPHIER_CLK_FACTOR("uart", 0, "dapll2", 1, 40),
	UNIPHIER_CLK_FACTOR("i2c", 1, "spll", 1, 48),
	UNIPHIER_PRO5_SYS_CLK_NAND(2),
	UNIPHIER_PRO5_SYS_CLK_SD,
	UNIPHIER_LD4_SYS_CLK_STDMAC(8),				/* HSC */
	UNIPHIER_PRO4_SYS_CLK_GIO(12),				/* PCIe, USB3 */
	UNIPHIER_PRO4_SYS_CLK_USB3(14, 0),
	UNIPHIER_PRO4_SYS_CLK_USB3(15, 1),
	{ /* sentinel */ }
};

const struct uniphier_clk_data uniphier_pxs2_sys_clk_data[] = {
	UNIPHIER_CLK_FACTOR("spll", -1, "ref", 96, 1),		/* 2400 MHz */
	UNIPHIER_CLK_FACTOR("uart", 0, "spll", 1, 27),
	UNIPHIER_CLK_FACTOR("i2c", 1, "spll", 1, 48),
	UNIPHIER_PRO5_SYS_CLK_NAND(2),
	UNIPHIER_PRO5_SYS_CLK_SD,
	UNIPHIER_PRO4_SYS_CLK_ETHER(6),
	UNIPHIER_LD4_SYS_CLK_STDMAC(8),				/* HSC, RLE */
	/* GIO is always clock-enabled: no function for 0x2104 bit6 */
	UNIPHIER_PRO4_SYS_CLK_USB3(14, 0),
	UNIPHIER_PRO4_SYS_CLK_USB3(15, 1),
	/* The document mentions 0x2104 bit 18, but not functional */
	UNIPHIER_CLK_GATE("usb30-phy", 16, NULL, 0x2104, 19),
	UNIPHIER_CLK_GATE("usb31-phy", 20, NULL, 0x2104, 20),
	{ /* sentinel */ }
};

const struct uniphier_clk_data uniphier_ld11_sys_clk_data[] = {
	UNIPHIER_CLK_FACTOR("cpll", -1, "ref", 392, 5),		/* 1960 MHz */
	UNIPHIER_CLK_FACTOR("mpll", -1, "ref", 64, 1),		/* 1600 MHz */
	UNIPHIER_CLK_FACTOR("spll", -1, "ref", 80, 1),		/* 2000 MHz */
	UNIPHIER_CLK_FACTOR("vspll", -1, "ref", 80, 1),		/* 2000 MHz */
	UNIPHIER_CLK_FACTOR("uart", 0, "spll", 1, 34),
	UNIPHIER_CLK_FACTOR("i2c", 1, "spll", 1, 40),
	UNIPHIER_LD11_SYS_CLK_NAND(2),
	UNIPHIER_LD11_SYS_CLK_EMMC(4),
	/* Index 5 reserved for eMMC PHY */
	UNIPHIER_LD11_SYS_CLK_ETHER(6),
	UNIPHIER_LD11_SYS_CLK_STDMAC(8),			/* HSC, MIO */
	UNIPHIER_CLK_FACTOR("usb2", -1, "ref", 24, 25),
	UNIPHIER_LD11_SYS_CLK_AIO(40),
	UNIPHIER_LD11_SYS_CLK_EVEA(41),
	UNIPHIER_LD11_SYS_CLK_EXIV(42),
	/* CPU gears */
	UNIPHIER_CLK_DIV4("cpll", 2, 3, 4, 8),
	UNIPHIER_CLK_DIV4("mpll", 2, 3, 4, 8),
	UNIPHIER_CLK_DIV3("spll", 3, 4, 8),
	/* Note: both gear1 and gear4 are spll/4.  This is not a bug. */
	UNIPHIER_CLK_CPUGEAR("cpu-ca53", 33, 0x8080, 0xf, 8,
			     "cpll/2", "spll/4", "cpll/3", "spll/3",
			     "spll/4", "spll/8", "cpll/4", "cpll/8"),
	UNIPHIER_CLK_CPUGEAR("cpu-ipp", 34, 0x8100, 0xf, 8,
			     "mpll/2", "spll/4", "mpll/3", "spll/3",
			     "spll/4", "spll/8", "mpll/4", "mpll/8"),
	{ /* sentinel */ }
};

const struct uniphier_clk_data uniphier_ld20_sys_clk_data[] = {
	UNIPHIER_CLK_FACTOR("cpll", -1, "ref", 88, 1),		/* ARM: 2200 MHz */
	UNIPHIER_CLK_FACTOR("gppll", -1, "ref", 52, 1),		/* Mali: 1300 MHz */
	UNIPHIER_CLK_FACTOR("mpll", -1, "ref", 64, 1),		/* Codec: 1600 MHz */
	UNIPHIER_CLK_FACTOR("spll", -1, "ref", 80, 1),		/* 2000 MHz */
	UNIPHIER_CLK_FACTOR("s2pll", -1, "ref", 88, 1),		/* IPP: 2200 MHz */
	UNIPHIER_CLK_FACTOR("vppll", -1, "ref", 504, 5),	/* 2520 MHz */
	UNIPHIER_CLK_FACTOR("uart", 0, "spll", 1, 34),
	UNIPHIER_CLK_FACTOR("i2c", 1, "spll", 1, 40),
	UNIPHIER_LD11_SYS_CLK_NAND(2),
	UNIPHIER_LD11_SYS_CLK_EMMC(4),
	/* Index 5 reserved for eMMC PHY */
	UNIPHIER_LD20_SYS_CLK_SD,
	UNIPHIER_LD11_SYS_CLK_ETHER(6),
	UNIPHIER_LD11_SYS_CLK_STDMAC(8),			/* HSC */
	/* GIO is always clock-enabled: no function for 0x210c bit5 */
	/*
	 * clock for USB Link is enabled by the logic "OR" of bit 14 and bit 15.
	 * We do not use bit 15 here.
	 */
	UNIPHIER_CLK_GATE("usb30", 14, NULL, 0x210c, 14),
	UNIPHIER_CLK_GATE("usb30-phy0", 16, NULL, 0x210c, 12),
	UNIPHIER_CLK_GATE("usb30-phy1", 17, NULL, 0x210c, 13),
	UNIPHIER_LD11_SYS_CLK_AIO(40),
	UNIPHIER_LD11_SYS_CLK_EVEA(41),
	UNIPHIER_LD11_SYS_CLK_EXIV(42),
	/* CPU gears */
	UNIPHIER_CLK_DIV4("cpll", 2, 3, 4, 8),
	UNIPHIER_CLK_DIV4("spll", 2, 3, 4, 8),
	UNIPHIER_CLK_DIV4("s2pll", 2, 3, 4, 8),
	UNIPHIER_CLK_CPUGEAR("cpu-ca72", 32, 0x8000, 0xf, 8,
			     "cpll/2", "spll/2", "cpll/3", "spll/3",
			     "spll/4", "spll/8", "cpll/4", "cpll/8"),
	UNIPHIER_CLK_CPUGEAR("cpu-ca53", 33, 0x8080, 0xf, 8,
			     "cpll/2", "spll/2", "cpll/3", "spll/3",
			     "spll/4", "spll/8", "cpll/4", "cpll/8"),
	UNIPHIER_CLK_CPUGEAR("cpu-ipp", 34, 0x8100, 0xf, 8,
			     "s2pll/2", "spll/2", "s2pll/3", "spll/3",
			     "spll/4", "spll/8", "s2pll/4", "s2pll/8"),
	{ /* sentinel */ }
};

const struct uniphier_clk_data uniphier_pxs3_sys_clk_data[] = {
	UNIPHIER_CLK_FACTOR("cpll", -1, "ref", 104, 1),		/* ARM: 2600 MHz */
	UNIPHIER_CLK_FACTOR("spll", -1, "ref", 80, 1),		/* 2000 MHz */
	UNIPHIER_CLK_FACTOR("s2pll", -1, "ref", 88, 1),		/* IPP: 2400 MHz */
	UNIPHIER_CLK_FACTOR("uart", 0, "spll", 1, 34),
	UNIPHIER_CLK_FACTOR("i2c", 1, "spll", 1, 40),
	UNIPHIER_LD20_SYS_CLK_SD,
	UNIPHIER_LD11_SYS_CLK_NAND(2),
	UNIPHIER_LD11_SYS_CLK_EMMC(4),
	UNIPHIER_CLK_GATE("usb30", 12, NULL, 0x2104, 4),	/* =GIO0 */
	UNIPHIER_CLK_GATE("usb31-0", 13, NULL, 0x2104, 5),	/* =GIO1 */
	UNIPHIER_CLK_GATE("usb31-1", 14, NULL, 0x2104, 6),	/* =GIO1-1 */
	UNIPHIER_CLK_GATE("usb30-phy0", 16, NULL, 0x210c, 16),
	UNIPHIER_CLK_GATE("usb30-phy1", 17, NULL, 0x210c, 18),
	UNIPHIER_CLK_GATE("usb30-phy2", 18, NULL, 0x210c, 20),
	UNIPHIER_CLK_GATE("usb31-phy0", 20, NULL, 0x210c, 17),
	UNIPHIER_CLK_GATE("usb31-phy1", 21, NULL, 0x210c, 19),
	/* CPU gears */
	UNIPHIER_CLK_DIV4("cpll", 2, 3, 4, 8),
	UNIPHIER_CLK_DIV4("spll", 2, 3, 4, 8),
	UNIPHIER_CLK_DIV4("s2pll", 2, 3, 4, 8),
	UNIPHIER_CLK_CPUGEAR("cpu-ca53", 33, 0x8080, 0xf, 8,
			     "cpll/2", "spll/2", "cpll/3", "spll/3",
			     "spll/4", "spll/8", "cpll/4", "cpll/8"),
	UNIPHIER_CLK_CPUGEAR("cpu-ipp", 34, 0x8100, 0xf, 8,
			     "s2pll/2", "spll/2", "s2pll/3", "spll/3",
			     "spll/4", "spll/8", "s2pll/4", "s2pll/8"),
	{ /* sentinel */ }
};<|MERGE_RESOLUTION|>--- conflicted
+++ resolved
@@ -30,11 +30,7 @@
 	UNIPHIER_CLK_FACTOR("sd-133m", -1, "spll", 1, 15)
 
 /* Denali driver requires clk_x rate (clk: 50MHz, clk_x & ecc_clk: 200MHz) */
-<<<<<<< HEAD
-#define UNIPHIER_SLD3_SYS_CLK_NAND(idx)					\
-=======
 #define UNIPHIER_LD4_SYS_CLK_NAND(idx)					\
->>>>>>> bb176f67
 	UNIPHIER_CLK_FACTOR("nand-200m", -1, "spll", 1, 8),		\
 	UNIPHIER_CLK_GATE("nand", (idx), "nand-200m", 0x2104, 2)
 
