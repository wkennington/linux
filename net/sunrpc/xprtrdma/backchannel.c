--- conflicted
+++ resolved
@@ -19,48 +19,6 @@
 
 #undef RPCRDMA_BACKCHANNEL_DEBUG
 
-<<<<<<< HEAD
-static int rpcrdma_bc_setup_reqs(struct rpcrdma_xprt *r_xprt,
-				 unsigned int count)
-{
-	struct rpc_xprt *xprt = &r_xprt->rx_xprt;
-	struct rpcrdma_req *req;
-	struct rpc_rqst *rqst;
-	unsigned int i;
-
-	for (i = 0; i < (count << 1); i++) {
-		struct rpcrdma_regbuf *rb;
-		size_t size;
-
-		req = rpcrdma_create_req(r_xprt);
-		if (IS_ERR(req))
-			return PTR_ERR(req);
-		rqst = &req->rl_slot;
-
-		rqst->rq_xprt = xprt;
-		INIT_LIST_HEAD(&rqst->rq_bc_list);
-		__set_bit(RPC_BC_PA_IN_USE, &rqst->rq_bc_pa_state);
-		spin_lock(&xprt->bc_pa_lock);
-		list_add(&rqst->rq_bc_pa_list, &xprt->bc_pa_list);
-		spin_unlock(&xprt->bc_pa_lock);
-
-		size = r_xprt->rx_data.inline_rsize;
-		rb = rpcrdma_alloc_regbuf(size, DMA_TO_DEVICE, GFP_KERNEL);
-		if (IS_ERR(rb))
-			goto out_fail;
-		req->rl_sendbuf = rb;
-		xdr_buf_init(&rqst->rq_snd_buf, rb->rg_base,
-			     min_t(size_t, size, PAGE_SIZE));
-	}
-	return 0;
-
-out_fail:
-	rpcrdma_req_destroy(req);
-	return -ENOMEM;
-}
-
-=======
->>>>>>> 0ecfebd2
 /**
  * xprt_rdma_bc_setup - Pre-allocate resources for handling backchannel requests
  * @xprt: transport associated with these backchannel resources
@@ -72,22 +30,9 @@
 {
 	struct rpcrdma_xprt *r_xprt = rpcx_to_rdmax(xprt);
 
-<<<<<<< HEAD
-	r_xprt->rx_buf.rb_bc_srv_max_requests = reqs;
-	trace_xprtrdma_cb_setup(r_xprt, reqs);
-	return 0;
-
-out_free:
-	xprt_rdma_bc_destroy(xprt, reqs);
-
-out_err:
-	pr_err("RPC:       %s: setup backchannel transport failed\n", __func__);
-	return -ENOMEM;
-=======
 	r_xprt->rx_buf.rb_bc_srv_max_requests = RPCRDMA_BACKWARD_WRS >> 1;
 	trace_xprtrdma_cb_setup(r_xprt, reqs);
 	return 0;
->>>>>>> 0ecfebd2
 }
 
 /**
@@ -115,11 +60,7 @@
 
 	rpcrdma_set_xdrlen(&req->rl_hdrbuf, 0);
 	xdr_init_encode(&req->rl_stream, &req->rl_hdrbuf,
-<<<<<<< HEAD
-			req->rl_rdmabuf->rg_base, rqst);
-=======
 			rdmab_data(req->rl_rdmabuf), rqst);
->>>>>>> 0ecfebd2
 
 	p = xdr_reserve_space(&req->rl_stream, 28);
 	if (unlikely(!p))
