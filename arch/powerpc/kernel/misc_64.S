--- conflicted
+++ resolved
@@ -281,39 +281,6 @@
 
 #if defined(CONFIG_PPC_PMAC) || defined(CONFIG_PPC_MAPLE)
 
-<<<<<<< HEAD
-_GLOBAL(rmci_on)
-	sync
-	isync
-	li	r3,0x100
-	rldicl	r3,r3,32,0
-	mfspr	r5,SPRN_HID4
-	or	r5,r5,r3
-	sync
-	mtspr	SPRN_HID4,r5
-	isync
-	slbia
-	isync
-	sync
-	blr
-
-_GLOBAL(rmci_off)
-	sync
-	isync
-	li	r3,0x100
-	rldicl	r3,r3,32,0
-	mfspr	r5,SPRN_HID4
-	andc	r5,r5,r3
-	sync
-	mtspr	SPRN_HID4,r5
-	isync
-	slbia
-	isync
-	sync
-	blr
-
-=======
->>>>>>> d8ec26d7
 /*
  * Do an IO access in real mode
  */
