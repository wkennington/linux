--- conflicted
+++ resolved
@@ -70,12 +70,8 @@
 	int idx;
 	int epilogue_offset;
 	int *offset;
-<<<<<<< HEAD
-	u32 *image;
+	__le32 *image;
 	u32 stack_size;
-=======
-	__le32 *image;
->>>>>>> 425e1ed7
 };
 
 static inline void emit(const u32 insn, struct jit_ctx *ctx)
