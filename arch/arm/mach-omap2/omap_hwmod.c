--- conflicted
+++ resolved
@@ -3493,7 +3493,6 @@
 		if (!class)
 			return -ENOMEM;
 	}
-<<<<<<< HEAD
 
 	if (list_empty(&oh->slave_ports)) {
 		oi = kcalloc(1, sizeof(*oi), GFP_KERNEL);
@@ -3512,26 +3511,6 @@
 	if (!oh->_clk) {
 		struct clk_hw_omap *hwclk;
 
-=======
-
-	if (list_empty(&oh->slave_ports)) {
-		oi = kcalloc(1, sizeof(*oi), GFP_KERNEL);
-		if (!oi)
-			return -ENOMEM;
-
-		/*
-		 * Note that we assume interconnect interface clocks will be
-		 * managed by the interconnect driver for OCPIF_SWSUP_IDLE case
-		 * on omap24xx and omap3.
-		 */
-		oi->slave = oh;
-		oi->user = OCP_USER_MPU | OCP_USER_SDMA;
-	}
-
-	if (!oh->_clk) {
-		struct clk_hw_omap *hwclk;
-
->>>>>>> 4b972a01
 		clk = of_clk_get_by_name(dev->of_node, "fck");
 		if (!IS_ERR(clk))
 			clk_prepare(clk);
