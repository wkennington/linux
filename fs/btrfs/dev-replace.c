/*
 * Copyright (C) STRATO AG 2012.  All rights reserved.
 *
 * This program is free software; you can redistribute it and/or
 * modify it under the terms of the GNU General Public
 * License v2 as published by the Free Software Foundation.
 *
 * This program is distributed in the hope that it will be useful,
 * but WITHOUT ANY WARRANTY; without even the implied warranty of
 * MERCHANTABILITY or FITNESS FOR A PARTICULAR PURPOSE.  See the GNU
 * General Public License for more details.
 *
 * You should have received a copy of the GNU General Public
 * License along with this program; if not, write to the
 * Free Software Foundation, Inc., 59 Temple Place - Suite 330,
 * Boston, MA 021110-1307, USA.
 */
#include <linux/sched.h>
#include <linux/bio.h>
#include <linux/slab.h>
#include <linux/buffer_head.h>
#include <linux/blkdev.h>
#include <linux/random.h>
#include <linux/iocontext.h>
#include <linux/capability.h>
#include <linux/kthread.h>
#include <linux/math64.h>
#include <asm/div64.h>
#include "ctree.h"
#include "extent_map.h"
#include "disk-io.h"
#include "transaction.h"
#include "print-tree.h"
#include "volumes.h"
#include "async-thread.h"
#include "check-integrity.h"
#include "rcu-string.h"
#include "dev-replace.h"
#include "sysfs.h"

static int btrfs_dev_replace_finishing(struct btrfs_fs_info *fs_info,
				       int scrub_ret);
static void btrfs_dev_replace_update_device_in_mapping_tree(
						struct btrfs_fs_info *fs_info,
						struct btrfs_device *srcdev,
						struct btrfs_device *tgtdev);
static int btrfs_dev_replace_find_srcdev(struct btrfs_root *root, u64 srcdevid,
					 char *srcdev_name,
					 struct btrfs_device **device);
static u64 __btrfs_dev_replace_cancel(struct btrfs_fs_info *fs_info);
static int btrfs_dev_replace_kthread(void *data);
static int btrfs_dev_replace_continue_on_mount(struct btrfs_fs_info *fs_info);


int btrfs_init_dev_replace(struct btrfs_fs_info *fs_info)
{
	struct btrfs_key key;
	struct btrfs_root *dev_root = fs_info->dev_root;
	struct btrfs_dev_replace *dev_replace = &fs_info->dev_replace;
	struct extent_buffer *eb;
	int slot;
	int ret = 0;
	struct btrfs_path *path = NULL;
	int item_size;
	struct btrfs_dev_replace_item *ptr;
	u64 src_devid;

	path = btrfs_alloc_path();
	if (!path) {
		ret = -ENOMEM;
		goto out;
	}

	key.objectid = 0;
	key.type = BTRFS_DEV_REPLACE_KEY;
	key.offset = 0;
	ret = btrfs_search_slot(NULL, dev_root, &key, path, 0, 0);
	if (ret) {
no_valid_dev_replace_entry_found:
		ret = 0;
		dev_replace->replace_state =
			BTRFS_DEV_REPLACE_ITEM_STATE_NEVER_STARTED;
		dev_replace->cont_reading_from_srcdev_mode =
		    BTRFS_DEV_REPLACE_ITEM_CONT_READING_FROM_SRCDEV_MODE_ALWAYS;
		dev_replace->replace_state = 0;
		dev_replace->time_started = 0;
		dev_replace->time_stopped = 0;
		atomic64_set(&dev_replace->num_write_errors, 0);
		atomic64_set(&dev_replace->num_uncorrectable_read_errors, 0);
		dev_replace->cursor_left = 0;
		dev_replace->committed_cursor_left = 0;
		dev_replace->cursor_left_last_write_of_item = 0;
		dev_replace->cursor_right = 0;
		dev_replace->srcdev = NULL;
		dev_replace->tgtdev = NULL;
		dev_replace->is_valid = 0;
		dev_replace->item_needs_writeback = 0;
		goto out;
	}
	slot = path->slots[0];
	eb = path->nodes[0];
	item_size = btrfs_item_size_nr(eb, slot);
	ptr = btrfs_item_ptr(eb, slot, struct btrfs_dev_replace_item);

	if (item_size != sizeof(struct btrfs_dev_replace_item)) {
		btrfs_warn(fs_info,
			"dev_replace entry found has unexpected size, ignore entry");
		goto no_valid_dev_replace_entry_found;
	}

	src_devid = btrfs_dev_replace_src_devid(eb, ptr);
	dev_replace->cont_reading_from_srcdev_mode =
		btrfs_dev_replace_cont_reading_from_srcdev_mode(eb, ptr);
	dev_replace->replace_state = btrfs_dev_replace_replace_state(eb, ptr);
	dev_replace->time_started = btrfs_dev_replace_time_started(eb, ptr);
	dev_replace->time_stopped =
		btrfs_dev_replace_time_stopped(eb, ptr);
	atomic64_set(&dev_replace->num_write_errors,
		     btrfs_dev_replace_num_write_errors(eb, ptr));
	atomic64_set(&dev_replace->num_uncorrectable_read_errors,
		     btrfs_dev_replace_num_uncorrectable_read_errors(eb, ptr));
	dev_replace->cursor_left = btrfs_dev_replace_cursor_left(eb, ptr);
	dev_replace->committed_cursor_left = dev_replace->cursor_left;
	dev_replace->cursor_left_last_write_of_item = dev_replace->cursor_left;
	dev_replace->cursor_right = btrfs_dev_replace_cursor_right(eb, ptr);
	dev_replace->is_valid = 1;

	dev_replace->item_needs_writeback = 0;
	switch (dev_replace->replace_state) {
	case BTRFS_IOCTL_DEV_REPLACE_STATE_NEVER_STARTED:
	case BTRFS_IOCTL_DEV_REPLACE_STATE_FINISHED:
	case BTRFS_IOCTL_DEV_REPLACE_STATE_CANCELED:
		dev_replace->srcdev = NULL;
		dev_replace->tgtdev = NULL;
		break;
	case BTRFS_IOCTL_DEV_REPLACE_STATE_STARTED:
	case BTRFS_IOCTL_DEV_REPLACE_STATE_SUSPENDED:
		dev_replace->srcdev = btrfs_find_device(fs_info, src_devid,
							NULL, NULL);
		dev_replace->tgtdev = btrfs_find_device(fs_info,
							BTRFS_DEV_REPLACE_DEVID,
							NULL, NULL);
		/*
		 * allow 'btrfs dev replace_cancel' if src/tgt device is
		 * missing
		 */
		if (!dev_replace->srcdev &&
		    !btrfs_test_opt(dev_root, DEGRADED)) {
			ret = -EIO;
			btrfs_warn(fs_info,
			   "cannot mount because device replace operation is ongoing and");
			btrfs_warn(fs_info,
			   "srcdev (devid %llu) is missing, need to run 'btrfs dev scan'?",
			   src_devid);
		}
		if (!dev_replace->tgtdev &&
		    !btrfs_test_opt(dev_root, DEGRADED)) {
			ret = -EIO;
			btrfs_warn(fs_info,
			   "cannot mount because device replace operation is ongoing and");
			btrfs_warn(fs_info,
			   "tgtdev (devid %llu) is missing, need to run 'btrfs dev scan'?",
				BTRFS_DEV_REPLACE_DEVID);
		}
		if (dev_replace->tgtdev) {
			if (dev_replace->srcdev) {
				dev_replace->tgtdev->total_bytes =
					dev_replace->srcdev->total_bytes;
				dev_replace->tgtdev->disk_total_bytes =
					dev_replace->srcdev->disk_total_bytes;
				dev_replace->tgtdev->commit_total_bytes =
					dev_replace->srcdev->commit_total_bytes;
				dev_replace->tgtdev->bytes_used =
					dev_replace->srcdev->bytes_used;
				dev_replace->tgtdev->commit_bytes_used =
					dev_replace->srcdev->commit_bytes_used;
			}
			dev_replace->tgtdev->is_tgtdev_for_dev_replace = 1;
			btrfs_init_dev_replace_tgtdev_for_resume(fs_info,
				dev_replace->tgtdev);
		}
		break;
	}

out:
	btrfs_free_path(path);
	return ret;
}

/*
 * called from commit_transaction. Writes changed device replace state to
 * disk.
 */
int btrfs_run_dev_replace(struct btrfs_trans_handle *trans,
			  struct btrfs_fs_info *fs_info)
{
	int ret;
	struct btrfs_root *dev_root = fs_info->dev_root;
	struct btrfs_path *path;
	struct btrfs_key key;
	struct extent_buffer *eb;
	struct btrfs_dev_replace_item *ptr;
	struct btrfs_dev_replace *dev_replace = &fs_info->dev_replace;

	btrfs_dev_replace_lock(dev_replace);
	if (!dev_replace->is_valid ||
	    !dev_replace->item_needs_writeback) {
		btrfs_dev_replace_unlock(dev_replace);
		return 0;
	}
	btrfs_dev_replace_unlock(dev_replace);

	key.objectid = 0;
	key.type = BTRFS_DEV_REPLACE_KEY;
	key.offset = 0;

	path = btrfs_alloc_path();
	if (!path) {
		ret = -ENOMEM;
		goto out;
	}
	ret = btrfs_search_slot(trans, dev_root, &key, path, -1, 1);
	if (ret < 0) {
		btrfs_warn(fs_info, "error %d while searching for dev_replace item!",
			ret);
		goto out;
	}

	if (ret == 0 &&
	    btrfs_item_size_nr(path->nodes[0], path->slots[0]) < sizeof(*ptr)) {
		/*
		 * need to delete old one and insert a new one.
		 * Since no attempt is made to recover any old state, if the
		 * dev_replace state is 'running', the data on the target
		 * drive is lost.
		 * It would be possible to recover the state: just make sure
		 * that the beginning of the item is never changed and always
		 * contains all the essential information. Then read this
		 * minimal set of information and use it as a base for the
		 * new state.
		 */
		ret = btrfs_del_item(trans, dev_root, path);
		if (ret != 0) {
			btrfs_warn(fs_info, "delete too small dev_replace item failed %d!",
				ret);
			goto out;
		}
		ret = 1;
	}

	if (ret == 1) {
		/* need to insert a new item */
		btrfs_release_path(path);
		ret = btrfs_insert_empty_item(trans, dev_root, path,
					      &key, sizeof(*ptr));
		if (ret < 0) {
			btrfs_warn(fs_info, "insert dev_replace item failed %d!",
				ret);
			goto out;
		}
	}

	eb = path->nodes[0];
	ptr = btrfs_item_ptr(eb, path->slots[0],
			     struct btrfs_dev_replace_item);

	btrfs_dev_replace_lock(dev_replace);
	if (dev_replace->srcdev)
		btrfs_set_dev_replace_src_devid(eb, ptr,
			dev_replace->srcdev->devid);
	else
		btrfs_set_dev_replace_src_devid(eb, ptr, (u64)-1);
	btrfs_set_dev_replace_cont_reading_from_srcdev_mode(eb, ptr,
		dev_replace->cont_reading_from_srcdev_mode);
	btrfs_set_dev_replace_replace_state(eb, ptr,
		dev_replace->replace_state);
	btrfs_set_dev_replace_time_started(eb, ptr, dev_replace->time_started);
	btrfs_set_dev_replace_time_stopped(eb, ptr, dev_replace->time_stopped);
	btrfs_set_dev_replace_num_write_errors(eb, ptr,
		atomic64_read(&dev_replace->num_write_errors));
	btrfs_set_dev_replace_num_uncorrectable_read_errors(eb, ptr,
		atomic64_read(&dev_replace->num_uncorrectable_read_errors));
	dev_replace->cursor_left_last_write_of_item =
		dev_replace->cursor_left;
	btrfs_set_dev_replace_cursor_left(eb, ptr,
		dev_replace->cursor_left_last_write_of_item);
	btrfs_set_dev_replace_cursor_right(eb, ptr,
		dev_replace->cursor_right);
	dev_replace->item_needs_writeback = 0;
	btrfs_dev_replace_unlock(dev_replace);

	btrfs_mark_buffer_dirty(eb);

out:
	btrfs_free_path(path);

	return ret;
}

void btrfs_after_dev_replace_commit(struct btrfs_fs_info *fs_info)
{
	struct btrfs_dev_replace *dev_replace = &fs_info->dev_replace;

	dev_replace->committed_cursor_left =
		dev_replace->cursor_left_last_write_of_item;
}

int btrfs_dev_replace_start(struct btrfs_root *root,
			    struct btrfs_ioctl_dev_replace_args *args)
{
	struct btrfs_trans_handle *trans;
	struct btrfs_fs_info *fs_info = root->fs_info;
	struct btrfs_dev_replace *dev_replace = &fs_info->dev_replace;
	int ret;
	struct btrfs_device *tgt_device = NULL;
	struct btrfs_device *src_device = NULL;

	switch (args->start.cont_reading_from_srcdev_mode) {
	case BTRFS_IOCTL_DEV_REPLACE_CONT_READING_FROM_SRCDEV_MODE_ALWAYS:
	case BTRFS_IOCTL_DEV_REPLACE_CONT_READING_FROM_SRCDEV_MODE_AVOID:
		break;
	default:
		return -EINVAL;
	}

	if ((args->start.srcdevid == 0 && args->start.srcdev_name[0] == '\0') ||
	    args->start.tgtdev_name[0] == '\0')
		return -EINVAL;

	/* the disk copy procedure reuses the scrub code */
	mutex_lock(&fs_info->volume_mutex);
	ret = btrfs_dev_replace_find_srcdev(root, args->start.srcdevid,
					    args->start.srcdev_name,
					    &src_device);
	if (ret) {
		mutex_unlock(&fs_info->volume_mutex);
		return ret;
	}

	ret = btrfs_init_dev_replace_tgtdev(root, args->start.tgtdev_name,
					    src_device, &tgt_device);
	mutex_unlock(&fs_info->volume_mutex);
	if (ret)
		return ret;

	/*
	 * Here we commit the transaction to make sure commit_total_bytes
	 * of all the devices are updated.
	 */
	trans = btrfs_attach_transaction(root);
	if (!IS_ERR(trans)) {
		ret = btrfs_commit_transaction(trans, root);
		if (ret)
			return ret;
	} else if (PTR_ERR(trans) != -ENOENT) {
		return PTR_ERR(trans);
	}

	btrfs_dev_replace_lock(dev_replace);
	switch (dev_replace->replace_state) {
	case BTRFS_IOCTL_DEV_REPLACE_STATE_NEVER_STARTED:
	case BTRFS_IOCTL_DEV_REPLACE_STATE_FINISHED:
	case BTRFS_IOCTL_DEV_REPLACE_STATE_CANCELED:
		break;
	case BTRFS_IOCTL_DEV_REPLACE_STATE_STARTED:
	case BTRFS_IOCTL_DEV_REPLACE_STATE_SUSPENDED:
		args->result = BTRFS_IOCTL_DEV_REPLACE_RESULT_ALREADY_STARTED;
		goto leave;
	}

	dev_replace->cont_reading_from_srcdev_mode =
		args->start.cont_reading_from_srcdev_mode;
	WARN_ON(!src_device);
	dev_replace->srcdev = src_device;
	WARN_ON(!tgt_device);
	dev_replace->tgtdev = tgt_device;

<<<<<<< HEAD
	ret = btrfs_kobj_add_device(tgt_device->fs_devices, tgt_device);
	if (ret)
		btrfs_err(root->fs_info, "kobj add dev failed %d\n", ret);

	btrfs_info_in_rcu(root->fs_info,
		      "dev_replace from %s (devid %llu) to %s started",
=======
	printk_in_rcu(KERN_INFO
		      "BTRFS: dev_replace from %s (devid %llu) to %s started\n",
>>>>>>> 73416dab
		      src_device->missing ? "<missing disk>" :
		        rcu_str_deref(src_device->name),
		      src_device->devid,
		      rcu_str_deref(tgt_device->name));

	/*
	 * from now on, the writes to the srcdev are all duplicated to
	 * go to the tgtdev as well (refer to btrfs_map_block()).
	 */
	dev_replace->replace_state = BTRFS_IOCTL_DEV_REPLACE_STATE_STARTED;
	dev_replace->time_started = get_seconds();
	dev_replace->cursor_left = 0;
	dev_replace->committed_cursor_left = 0;
	dev_replace->cursor_left_last_write_of_item = 0;
	dev_replace->cursor_right = 0;
	dev_replace->is_valid = 1;
	dev_replace->item_needs_writeback = 1;
	args->result = BTRFS_IOCTL_DEV_REPLACE_RESULT_NO_ERROR;
	btrfs_dev_replace_unlock(dev_replace);

	ret = btrfs_sysfs_add_device_link(tgt_device->fs_devices, tgt_device);
	if (ret)
		btrfs_err(root->fs_info, "kobj add dev failed %d\n", ret);

	btrfs_wait_ordered_roots(root->fs_info, -1);

	/* force writing the updated state information to disk */
	trans = btrfs_start_transaction(root, 0);
	if (IS_ERR(trans)) {
		ret = PTR_ERR(trans);
		btrfs_dev_replace_lock(dev_replace);
		goto leave;
	}

	ret = btrfs_commit_transaction(trans, root);
	WARN_ON(ret);

	/* the disk copy procedure reuses the scrub code */
	ret = btrfs_scrub_dev(fs_info, src_device->devid, 0,
			      btrfs_device_get_total_bytes(src_device),
			      &dev_replace->scrub_progress, 0, 1);

	ret = btrfs_dev_replace_finishing(root->fs_info, ret);
	/* don't warn if EINPROGRESS, someone else might be running scrub */
	if (ret == -EINPROGRESS) {
		args->result = BTRFS_IOCTL_DEV_REPLACE_RESULT_SCRUB_INPROGRESS;
		ret = 0;
	} else {
		WARN_ON(ret);
	}

	return ret;

leave:
	dev_replace->srcdev = NULL;
	dev_replace->tgtdev = NULL;
	btrfs_dev_replace_unlock(dev_replace);
	btrfs_destroy_dev_replace_tgtdev(fs_info, tgt_device);
	return ret;
}

/*
 * blocked until all flighting bios are finished.
 */
static void btrfs_rm_dev_replace_blocked(struct btrfs_fs_info *fs_info)
{
	set_bit(BTRFS_FS_STATE_DEV_REPLACING, &fs_info->fs_state);
	wait_event(fs_info->replace_wait, !percpu_counter_sum(
		   &fs_info->bio_counter));
}

/*
 * we have removed target device, it is safe to allow new bios request.
 */
static void btrfs_rm_dev_replace_unblocked(struct btrfs_fs_info *fs_info)
{
	clear_bit(BTRFS_FS_STATE_DEV_REPLACING, &fs_info->fs_state);
	if (waitqueue_active(&fs_info->replace_wait))
		wake_up(&fs_info->replace_wait);
}

static int btrfs_dev_replace_finishing(struct btrfs_fs_info *fs_info,
				       int scrub_ret)
{
	struct btrfs_dev_replace *dev_replace = &fs_info->dev_replace;
	struct btrfs_device *tgt_device;
	struct btrfs_device *src_device;
	struct btrfs_root *root = fs_info->tree_root;
	u8 uuid_tmp[BTRFS_UUID_SIZE];
	struct btrfs_trans_handle *trans;
	int ret = 0;

	/* don't allow cancel or unmount to disturb the finishing procedure */
	mutex_lock(&dev_replace->lock_finishing_cancel_unmount);

	btrfs_dev_replace_lock(dev_replace);
	/* was the operation canceled, or is it finished? */
	if (dev_replace->replace_state !=
	    BTRFS_IOCTL_DEV_REPLACE_STATE_STARTED) {
		btrfs_dev_replace_unlock(dev_replace);
		mutex_unlock(&dev_replace->lock_finishing_cancel_unmount);
		return 0;
	}

	tgt_device = dev_replace->tgtdev;
	src_device = dev_replace->srcdev;
	btrfs_dev_replace_unlock(dev_replace);

	/*
	 * flush all outstanding I/O and inode extent mappings before the
	 * copy operation is declared as being finished
	 */
	ret = btrfs_start_delalloc_roots(root->fs_info, 0, -1);
	if (ret) {
		mutex_unlock(&dev_replace->lock_finishing_cancel_unmount);
		return ret;
	}
	btrfs_wait_ordered_roots(root->fs_info, -1);

	trans = btrfs_start_transaction(root, 0);
	if (IS_ERR(trans)) {
		mutex_unlock(&dev_replace->lock_finishing_cancel_unmount);
		return PTR_ERR(trans);
	}
	ret = btrfs_commit_transaction(trans, root);
	WARN_ON(ret);

	mutex_lock(&uuid_mutex);
	/* keep away write_all_supers() during the finishing procedure */
	mutex_lock(&root->fs_info->fs_devices->device_list_mutex);
	mutex_lock(&root->fs_info->chunk_mutex);
	btrfs_dev_replace_lock(dev_replace);
	dev_replace->replace_state =
		scrub_ret ? BTRFS_IOCTL_DEV_REPLACE_STATE_CANCELED
			  : BTRFS_IOCTL_DEV_REPLACE_STATE_FINISHED;
	dev_replace->tgtdev = NULL;
	dev_replace->srcdev = NULL;
	dev_replace->time_stopped = get_seconds();
	dev_replace->item_needs_writeback = 1;

	/* replace old device with new one in mapping tree */
	if (!scrub_ret) {
		btrfs_dev_replace_update_device_in_mapping_tree(fs_info,
								src_device,
								tgt_device);
	} else {
		btrfs_err_in_rcu(root->fs_info,
			      "btrfs_scrub_dev(%s, %llu, %s) failed %d",
			      src_device->missing ? "<missing disk>" :
			        rcu_str_deref(src_device->name),
			      src_device->devid,
			      rcu_str_deref(tgt_device->name), scrub_ret);
		btrfs_dev_replace_unlock(dev_replace);
		mutex_unlock(&root->fs_info->chunk_mutex);
		mutex_unlock(&root->fs_info->fs_devices->device_list_mutex);
		mutex_unlock(&uuid_mutex);
		if (tgt_device)
			btrfs_destroy_dev_replace_tgtdev(fs_info, tgt_device);
		mutex_unlock(&dev_replace->lock_finishing_cancel_unmount);

		return scrub_ret;
	}

	btrfs_info_in_rcu(root->fs_info,
		      "dev_replace from %s (devid %llu) to %s finished",
		      src_device->missing ? "<missing disk>" :
		        rcu_str_deref(src_device->name),
		      src_device->devid,
		      rcu_str_deref(tgt_device->name));
	tgt_device->is_tgtdev_for_dev_replace = 0;
	tgt_device->devid = src_device->devid;
	src_device->devid = BTRFS_DEV_REPLACE_DEVID;
	memcpy(uuid_tmp, tgt_device->uuid, sizeof(uuid_tmp));
	memcpy(tgt_device->uuid, src_device->uuid, sizeof(tgt_device->uuid));
	memcpy(src_device->uuid, uuid_tmp, sizeof(src_device->uuid));
	btrfs_device_set_total_bytes(tgt_device, src_device->total_bytes);
	btrfs_device_set_disk_total_bytes(tgt_device,
					  src_device->disk_total_bytes);
	btrfs_device_set_bytes_used(tgt_device, src_device->bytes_used);
	ASSERT(list_empty(&src_device->resized_list));
	tgt_device->commit_total_bytes = src_device->commit_total_bytes;
	tgt_device->commit_bytes_used = src_device->bytes_used;
	if (fs_info->sb->s_bdev == src_device->bdev)
		fs_info->sb->s_bdev = tgt_device->bdev;
	if (fs_info->fs_devices->latest_bdev == src_device->bdev)
		fs_info->fs_devices->latest_bdev = tgt_device->bdev;
	list_add(&tgt_device->dev_alloc_list, &fs_info->fs_devices->alloc_list);
	fs_info->fs_devices->rw_devices++;

	btrfs_dev_replace_unlock(dev_replace);

	btrfs_rm_dev_replace_blocked(fs_info);

	btrfs_rm_dev_replace_remove_srcdev(fs_info, src_device);

	btrfs_rm_dev_replace_unblocked(fs_info);

	/*
	 * this is again a consistent state where no dev_replace procedure
	 * is running, the target device is part of the filesystem, the
	 * source device is not part of the filesystem anymore and its 1st
	 * superblock is scratched out so that it is no longer marked to
	 * belong to this filesystem.
	 */
	mutex_unlock(&root->fs_info->chunk_mutex);
	mutex_unlock(&root->fs_info->fs_devices->device_list_mutex);
	mutex_unlock(&uuid_mutex);

	/* replace the sysfs entry */
	btrfs_sysfs_rm_device_link(fs_info->fs_devices, src_device);
	btrfs_rm_dev_replace_free_srcdev(fs_info, src_device);

	/* write back the superblocks */
	trans = btrfs_start_transaction(root, 0);
	if (!IS_ERR(trans))
		btrfs_commit_transaction(trans, root);

	mutex_unlock(&dev_replace->lock_finishing_cancel_unmount);

	return 0;
}

static void btrfs_dev_replace_update_device_in_mapping_tree(
						struct btrfs_fs_info *fs_info,
						struct btrfs_device *srcdev,
						struct btrfs_device *tgtdev)
{
	struct extent_map_tree *em_tree = &fs_info->mapping_tree.map_tree;
	struct extent_map *em;
	struct map_lookup *map;
	u64 start = 0;
	int i;

	write_lock(&em_tree->lock);
	do {
		em = lookup_extent_mapping(em_tree, start, (u64)-1);
		if (!em)
			break;
		map = (struct map_lookup *)em->bdev;
		for (i = 0; i < map->num_stripes; i++)
			if (srcdev == map->stripes[i].dev)
				map->stripes[i].dev = tgtdev;
		start = em->start + em->len;
		free_extent_map(em);
	} while (start);
	write_unlock(&em_tree->lock);
}

static int btrfs_dev_replace_find_srcdev(struct btrfs_root *root, u64 srcdevid,
					 char *srcdev_name,
					 struct btrfs_device **device)
{
	int ret;

	if (srcdevid) {
		ret = 0;
		*device = btrfs_find_device(root->fs_info, srcdevid, NULL,
					    NULL);
		if (!*device)
			ret = -ENOENT;
	} else {
		ret = btrfs_find_device_missing_or_by_path(root, srcdev_name,
							   device);
	}
	return ret;
}

void btrfs_dev_replace_status(struct btrfs_fs_info *fs_info,
			      struct btrfs_ioctl_dev_replace_args *args)
{
	struct btrfs_dev_replace *dev_replace = &fs_info->dev_replace;
	struct btrfs_device *srcdev;

	btrfs_dev_replace_lock(dev_replace);
	/* even if !dev_replace_is_valid, the values are good enough for
	 * the replace_status ioctl */
	args->result = BTRFS_IOCTL_DEV_REPLACE_RESULT_NO_ERROR;
	args->status.replace_state = dev_replace->replace_state;
	args->status.time_started = dev_replace->time_started;
	args->status.time_stopped = dev_replace->time_stopped;
	args->status.num_write_errors =
		atomic64_read(&dev_replace->num_write_errors);
	args->status.num_uncorrectable_read_errors =
		atomic64_read(&dev_replace->num_uncorrectable_read_errors);
	switch (dev_replace->replace_state) {
	case BTRFS_IOCTL_DEV_REPLACE_STATE_NEVER_STARTED:
	case BTRFS_IOCTL_DEV_REPLACE_STATE_CANCELED:
		args->status.progress_1000 = 0;
		break;
	case BTRFS_IOCTL_DEV_REPLACE_STATE_FINISHED:
		args->status.progress_1000 = 1000;
		break;
	case BTRFS_IOCTL_DEV_REPLACE_STATE_STARTED:
	case BTRFS_IOCTL_DEV_REPLACE_STATE_SUSPENDED:
		srcdev = dev_replace->srcdev;
		args->status.progress_1000 = div_u64(dev_replace->cursor_left,
			div_u64(btrfs_device_get_total_bytes(srcdev), 1000));
		break;
	}
	btrfs_dev_replace_unlock(dev_replace);
}

int btrfs_dev_replace_cancel(struct btrfs_fs_info *fs_info,
			     struct btrfs_ioctl_dev_replace_args *args)
{
	args->result = __btrfs_dev_replace_cancel(fs_info);
	return 0;
}

static u64 __btrfs_dev_replace_cancel(struct btrfs_fs_info *fs_info)
{
	struct btrfs_dev_replace *dev_replace = &fs_info->dev_replace;
	struct btrfs_device *tgt_device = NULL;
	struct btrfs_trans_handle *trans;
	struct btrfs_root *root = fs_info->tree_root;
	u64 result;
	int ret;

	if (fs_info->sb->s_flags & MS_RDONLY)
		return -EROFS;

	mutex_lock(&dev_replace->lock_finishing_cancel_unmount);
	btrfs_dev_replace_lock(dev_replace);
	switch (dev_replace->replace_state) {
	case BTRFS_IOCTL_DEV_REPLACE_STATE_NEVER_STARTED:
	case BTRFS_IOCTL_DEV_REPLACE_STATE_FINISHED:
	case BTRFS_IOCTL_DEV_REPLACE_STATE_CANCELED:
		result = BTRFS_IOCTL_DEV_REPLACE_RESULT_NOT_STARTED;
		btrfs_dev_replace_unlock(dev_replace);
		goto leave;
	case BTRFS_IOCTL_DEV_REPLACE_STATE_STARTED:
	case BTRFS_IOCTL_DEV_REPLACE_STATE_SUSPENDED:
		result = BTRFS_IOCTL_DEV_REPLACE_RESULT_NO_ERROR;
		tgt_device = dev_replace->tgtdev;
		dev_replace->tgtdev = NULL;
		dev_replace->srcdev = NULL;
		break;
	}
	dev_replace->replace_state = BTRFS_IOCTL_DEV_REPLACE_STATE_CANCELED;
	dev_replace->time_stopped = get_seconds();
	dev_replace->item_needs_writeback = 1;
	btrfs_dev_replace_unlock(dev_replace);
	btrfs_scrub_cancel(fs_info);

	trans = btrfs_start_transaction(root, 0);
	if (IS_ERR(trans)) {
		mutex_unlock(&dev_replace->lock_finishing_cancel_unmount);
		return PTR_ERR(trans);
	}
	ret = btrfs_commit_transaction(trans, root);
	WARN_ON(ret);
	if (tgt_device)
		btrfs_destroy_dev_replace_tgtdev(fs_info, tgt_device);

leave:
	mutex_unlock(&dev_replace->lock_finishing_cancel_unmount);
	return result;
}

void btrfs_dev_replace_suspend_for_unmount(struct btrfs_fs_info *fs_info)
{
	struct btrfs_dev_replace *dev_replace = &fs_info->dev_replace;

	mutex_lock(&dev_replace->lock_finishing_cancel_unmount);
	btrfs_dev_replace_lock(dev_replace);
	switch (dev_replace->replace_state) {
	case BTRFS_IOCTL_DEV_REPLACE_STATE_NEVER_STARTED:
	case BTRFS_IOCTL_DEV_REPLACE_STATE_FINISHED:
	case BTRFS_IOCTL_DEV_REPLACE_STATE_CANCELED:
	case BTRFS_IOCTL_DEV_REPLACE_STATE_SUSPENDED:
		break;
	case BTRFS_IOCTL_DEV_REPLACE_STATE_STARTED:
		dev_replace->replace_state =
			BTRFS_IOCTL_DEV_REPLACE_STATE_SUSPENDED;
		dev_replace->time_stopped = get_seconds();
		dev_replace->item_needs_writeback = 1;
		btrfs_info(fs_info, "suspending dev_replace for unmount");
		break;
	}

	btrfs_dev_replace_unlock(dev_replace);
	mutex_unlock(&dev_replace->lock_finishing_cancel_unmount);
}

/* resume dev_replace procedure that was interrupted by unmount */
int btrfs_resume_dev_replace_async(struct btrfs_fs_info *fs_info)
{
	struct task_struct *task;
	struct btrfs_dev_replace *dev_replace = &fs_info->dev_replace;

	btrfs_dev_replace_lock(dev_replace);
	switch (dev_replace->replace_state) {
	case BTRFS_IOCTL_DEV_REPLACE_STATE_NEVER_STARTED:
	case BTRFS_IOCTL_DEV_REPLACE_STATE_FINISHED:
	case BTRFS_IOCTL_DEV_REPLACE_STATE_CANCELED:
		btrfs_dev_replace_unlock(dev_replace);
		return 0;
	case BTRFS_IOCTL_DEV_REPLACE_STATE_STARTED:
		break;
	case BTRFS_IOCTL_DEV_REPLACE_STATE_SUSPENDED:
		dev_replace->replace_state =
			BTRFS_IOCTL_DEV_REPLACE_STATE_STARTED;
		break;
	}
	if (!dev_replace->tgtdev || !dev_replace->tgtdev->bdev) {
		btrfs_info(fs_info, "cannot continue dev_replace, tgtdev is missing");
		btrfs_info(fs_info,
			"you may cancel the operation after 'mount -o degraded'");
		btrfs_dev_replace_unlock(dev_replace);
		return 0;
	}
	btrfs_dev_replace_unlock(dev_replace);

	WARN_ON(atomic_xchg(
		&fs_info->mutually_exclusive_operation_running, 1));
	task = kthread_run(btrfs_dev_replace_kthread, fs_info, "btrfs-devrepl");
	return PTR_ERR_OR_ZERO(task);
}

static int btrfs_dev_replace_kthread(void *data)
{
	struct btrfs_fs_info *fs_info = data;
	struct btrfs_dev_replace *dev_replace = &fs_info->dev_replace;
	struct btrfs_ioctl_dev_replace_args *status_args;
	u64 progress;

	status_args = kzalloc(sizeof(*status_args), GFP_NOFS);
	if (status_args) {
		btrfs_dev_replace_status(fs_info, status_args);
		progress = status_args->status.progress_1000;
		kfree(status_args);
		progress = div_u64(progress, 10);
		btrfs_info_in_rcu(fs_info,
			"continuing dev_replace from %s (devid %llu) to %s @%u%%",
			dev_replace->srcdev->missing ? "<missing disk>" :
			rcu_str_deref(dev_replace->srcdev->name),
			dev_replace->srcdev->devid,
			dev_replace->tgtdev ?
			rcu_str_deref(dev_replace->tgtdev->name) :
			"<missing target disk>",
			(unsigned int)progress);
	}
	btrfs_dev_replace_continue_on_mount(fs_info);
	atomic_set(&fs_info->mutually_exclusive_operation_running, 0);

	return 0;
}

static int btrfs_dev_replace_continue_on_mount(struct btrfs_fs_info *fs_info)
{
	struct btrfs_dev_replace *dev_replace = &fs_info->dev_replace;
	int ret;

	ret = btrfs_scrub_dev(fs_info, dev_replace->srcdev->devid,
			      dev_replace->committed_cursor_left,
			      btrfs_device_get_total_bytes(dev_replace->srcdev),
			      &dev_replace->scrub_progress, 0, 1);
	ret = btrfs_dev_replace_finishing(fs_info, ret);
	WARN_ON(ret);
	return 0;
}

int btrfs_dev_replace_is_ongoing(struct btrfs_dev_replace *dev_replace)
{
	if (!dev_replace->is_valid)
		return 0;

	switch (dev_replace->replace_state) {
	case BTRFS_IOCTL_DEV_REPLACE_STATE_NEVER_STARTED:
	case BTRFS_IOCTL_DEV_REPLACE_STATE_FINISHED:
	case BTRFS_IOCTL_DEV_REPLACE_STATE_CANCELED:
		return 0;
	case BTRFS_IOCTL_DEV_REPLACE_STATE_STARTED:
	case BTRFS_IOCTL_DEV_REPLACE_STATE_SUSPENDED:
		/*
		 * return true even if tgtdev is missing (this is
		 * something that can happen if the dev_replace
		 * procedure is suspended by an umount and then
		 * the tgtdev is missing (or "btrfs dev scan") was
		 * not called and the the filesystem is remounted
		 * in degraded state. This does not stop the
		 * dev_replace procedure. It needs to be canceled
		 * manually if the cancelation is wanted.
		 */
		break;
	}
	return 1;
}

void btrfs_dev_replace_lock(struct btrfs_dev_replace *dev_replace)
{
	/* the beginning is just an optimization for the typical case */
	if (atomic_read(&dev_replace->nesting_level) == 0) {
acquire_lock:
		/* this is not a nested case where the same thread
		 * is trying to acqurire the same lock twice */
		mutex_lock(&dev_replace->lock);
		mutex_lock(&dev_replace->lock_management_lock);
		dev_replace->lock_owner = current->pid;
		atomic_inc(&dev_replace->nesting_level);
		mutex_unlock(&dev_replace->lock_management_lock);
		return;
	}

	mutex_lock(&dev_replace->lock_management_lock);
	if (atomic_read(&dev_replace->nesting_level) > 0 &&
	    dev_replace->lock_owner == current->pid) {
		WARN_ON(!mutex_is_locked(&dev_replace->lock));
		atomic_inc(&dev_replace->nesting_level);
		mutex_unlock(&dev_replace->lock_management_lock);
		return;
	}

	mutex_unlock(&dev_replace->lock_management_lock);
	goto acquire_lock;
}

void btrfs_dev_replace_unlock(struct btrfs_dev_replace *dev_replace)
{
	WARN_ON(!mutex_is_locked(&dev_replace->lock));
	mutex_lock(&dev_replace->lock_management_lock);
	WARN_ON(atomic_read(&dev_replace->nesting_level) < 1);
	WARN_ON(dev_replace->lock_owner != current->pid);
	atomic_dec(&dev_replace->nesting_level);
	if (atomic_read(&dev_replace->nesting_level) == 0) {
		dev_replace->lock_owner = 0;
		mutex_unlock(&dev_replace->lock_management_lock);
		mutex_unlock(&dev_replace->lock);
	} else {
		mutex_unlock(&dev_replace->lock_management_lock);
	}
}

void btrfs_bio_counter_inc_noblocked(struct btrfs_fs_info *fs_info)
{
	percpu_counter_inc(&fs_info->bio_counter);
}

void btrfs_bio_counter_sub(struct btrfs_fs_info *fs_info, s64 amount)
{
	percpu_counter_sub(&fs_info->bio_counter, amount);

	if (waitqueue_active(&fs_info->replace_wait))
		wake_up(&fs_info->replace_wait);
}

void btrfs_bio_counter_inc_blocked(struct btrfs_fs_info *fs_info)
{
	while (1) {
		percpu_counter_inc(&fs_info->bio_counter);
		if (likely(!test_bit(BTRFS_FS_STATE_DEV_REPLACING,
				     &fs_info->fs_state)))
			break;

		btrfs_bio_counter_dec(fs_info);
		wait_event(fs_info->replace_wait,
			   !test_bit(BTRFS_FS_STATE_DEV_REPLACING,
				     &fs_info->fs_state));
	}
}<|MERGE_RESOLUTION|>--- conflicted
+++ resolved
@@ -375,17 +375,8 @@
 	WARN_ON(!tgt_device);
 	dev_replace->tgtdev = tgt_device;
 
-<<<<<<< HEAD
-	ret = btrfs_kobj_add_device(tgt_device->fs_devices, tgt_device);
-	if (ret)
-		btrfs_err(root->fs_info, "kobj add dev failed %d\n", ret);
-
 	btrfs_info_in_rcu(root->fs_info,
 		      "dev_replace from %s (devid %llu) to %s started",
-=======
-	printk_in_rcu(KERN_INFO
-		      "BTRFS: dev_replace from %s (devid %llu) to %s started\n",
->>>>>>> 73416dab
 		      src_device->missing ? "<missing disk>" :
 		        rcu_str_deref(src_device->name),
 		      src_device->devid,
