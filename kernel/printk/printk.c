--- conflicted
+++ resolved
@@ -351,10 +351,6 @@
  */
 
 enum log_flags {
-<<<<<<< HEAD
-	LOG_NOCONS	= 1,	/* suppress print, do not print to console */
-=======
->>>>>>> f9885ef8
 	LOG_NEWLINE	= 2,	/* text ended with a newline */
 	LOG_PREFIX	= 4,	/* text started with a prefix */
 	LOG_CONT	= 8,	/* text is a fragment of a continuation line */
@@ -1884,10 +1880,6 @@
 	if (dict)
 		lflags |= LOG_PREFIX|LOG_NEWLINE;
 
-<<<<<<< HEAD
-	if (suppress_message_printing(level))
-		lflags |= LOG_NOCONS;
-
 	return log_output(facility, level, lflags,
 			  dict, dictlen, text, text_len);
 }
@@ -1905,25 +1897,6 @@
 		in_sched = true;
 	}
 
-=======
-	return log_output(facility, level, lflags,
-			  dict, dictlen, text, text_len);
-}
-
-asmlinkage int vprintk_emit(int facility, int level,
-			    const char *dict, size_t dictlen,
-			    const char *fmt, va_list args)
-{
-	int printed_len;
-	bool in_sched = false;
-	unsigned long flags;
-
-	if (level == LOGLEVEL_SCHED) {
-		level = LOGLEVEL_DEFAULT;
-		in_sched = true;
-	}
-
->>>>>>> f9885ef8
 	boot_delay_msec(level);
 	printk_delay();
 
@@ -2055,6 +2028,7 @@
 				 const char *text, size_t len) {}
 static size_t msg_print_text(const struct printk_log *msg,
 			     bool syslog, char *buf, size_t size) { return 0; }
+static bool suppress_message_printing(int level) { return false; }
 
 #endif /* CONFIG_PRINTK */
 
@@ -2391,10 +2365,11 @@
 			break;
 
 		msg = log_from_idx(console_idx);
-		if (msg->flags & LOG_NOCONS) {
+		if (suppress_message_printing(msg->level)) {
 			/*
-			 * Skip record if !ignore_loglevel, and
-			 * record has level above the console loglevel.
+			 * Skip record we have buffered and already printed
+			 * directly to the console when we received it, and
+			 * record that has level above the console loglevel.
 			 */
 			console_idx = log_next(console_idx);
 			console_seq++;
