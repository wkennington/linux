/* SPDX-License-Identifier: GPL-2.0 */
/*
 * include/linux/pagevec.h
 *
 * In many places it is efficient to batch an operation up against multiple
 * pages.  A pagevec is a multipage container which is used for that.
 */

#ifndef _LINUX_PAGEVEC_H
#define _LINUX_PAGEVEC_H

/* 15 pointers + header align the pagevec structure to a power of two */
#define PAGEVEC_SIZE	15

struct page;
struct address_space;

struct pagevec {
<<<<<<< HEAD
	unsigned long nr;
=======
	unsigned char nr;
>>>>>>> 661e50bc
	bool percpu_pvec_drained;
	struct page *pages[PAGEVEC_SIZE];
};

void __pagevec_release(struct pagevec *pvec);
void __pagevec_lru_add(struct pagevec *pvec);
unsigned pagevec_lookup_entries(struct pagevec *pvec,
				struct address_space *mapping,
				pgoff_t start, unsigned nr_entries,
				pgoff_t *indices);
void pagevec_remove_exceptionals(struct pagevec *pvec);
unsigned pagevec_lookup_range(struct pagevec *pvec,
			      struct address_space *mapping,
			      pgoff_t *start, pgoff_t end);
static inline unsigned pagevec_lookup(struct pagevec *pvec,
				      struct address_space *mapping,
				      pgoff_t *start)
{
	return pagevec_lookup_range(pvec, mapping, start, (pgoff_t)-1);
}

unsigned pagevec_lookup_range_tag(struct pagevec *pvec,
		struct address_space *mapping, pgoff_t *index, pgoff_t end,
		int tag);
unsigned pagevec_lookup_range_nr_tag(struct pagevec *pvec,
		struct address_space *mapping, pgoff_t *index, pgoff_t end,
		int tag, unsigned max_pages);
static inline unsigned pagevec_lookup_tag(struct pagevec *pvec,
		struct address_space *mapping, pgoff_t *index, int tag)
{
	return pagevec_lookup_range_tag(pvec, mapping, index, (pgoff_t)-1, tag);
}

static inline void pagevec_init(struct pagevec *pvec)
{
	pvec->nr = 0;
	pvec->percpu_pvec_drained = false;
}

static inline void pagevec_reinit(struct pagevec *pvec)
{
	pvec->nr = 0;
}

static inline unsigned pagevec_count(struct pagevec *pvec)
{
	return pvec->nr;
}

static inline unsigned pagevec_space(struct pagevec *pvec)
{
	return PAGEVEC_SIZE - pvec->nr;
}

/*
 * Add a page to a pagevec.  Returns the number of slots still available.
 */
static inline unsigned pagevec_add(struct pagevec *pvec, struct page *page)
{
	pvec->pages[pvec->nr++] = page;
	return pagevec_space(pvec);
}

static inline void pagevec_release(struct pagevec *pvec)
{
	if (pagevec_count(pvec))
		__pagevec_release(pvec);
}

#endif /* _LINUX_PAGEVEC_H */<|MERGE_RESOLUTION|>--- conflicted
+++ resolved
@@ -16,11 +16,7 @@
 struct address_space;
 
 struct pagevec {
-<<<<<<< HEAD
-	unsigned long nr;
-=======
 	unsigned char nr;
->>>>>>> 661e50bc
 	bool percpu_pvec_drained;
 	struct page *pages[PAGEVEC_SIZE];
 };
