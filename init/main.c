/*
 *  linux/init/main.c
 *
 *  Copyright (C) 1991, 1992  Linus Torvalds
 *
 *  GK 2/5/95  -  Changed to support mounting root fs via NFS
 *  Added initrd & change_root: Werner Almesberger & Hans Lermen, Feb '96
 *  Moan early if gcc is old, avoiding bogus kernels - Paul Gortmaker, May '96
 *  Simplified starting of init:  Michael A. Griffith <grif@acm.org>
 */

#define DEBUG		/* Enable initcall_debug */

#include <linux/types.h>
#include <linux/extable.h>
#include <linux/module.h>
#include <linux/proc_fs.h>
#include <linux/binfmts.h>
#include <linux/kernel.h>
#include <linux/syscalls.h>
#include <linux/stackprotector.h>
#include <linux/string.h>
#include <linux/ctype.h>
#include <linux/delay.h>
#include <linux/ioport.h>
#include <linux/init.h>
#include <linux/initrd.h>
#include <linux/bootmem.h>
#include <linux/acpi.h>
#include <linux/console.h>
#include <linux/nmi.h>
#include <linux/percpu.h>
#include <linux/kmod.h>
#include <linux/vmalloc.h>
#include <linux/kernel_stat.h>
#include <linux/start_kernel.h>
#include <linux/security.h>
#include <linux/smp.h>
#include <linux/profile.h>
#include <linux/rcupdate.h>
#include <linux/moduleparam.h>
#include <linux/kallsyms.h>
#include <linux/writeback.h>
#include <linux/cpu.h>
#include <linux/cpuset.h>
#include <linux/cgroup.h>
#include <linux/efi.h>
#include <linux/tick.h>
#include <linux/interrupt.h>
#include <linux/taskstats_kern.h>
#include <linux/delayacct.h>
#include <linux/unistd.h>
#include <linux/rmap.h>
#include <linux/mempolicy.h>
#include <linux/key.h>
#include <linux/buffer_head.h>
#include <linux/page_ext.h>
#include <linux/debug_locks.h>
#include <linux/debugobjects.h>
#include <linux/lockdep.h>
#include <linux/kmemleak.h>
#include <linux/pid_namespace.h>
#include <linux/device.h>
#include <linux/kthread.h>
#include <linux/sched.h>
#include <linux/sched/init.h>
#include <linux/signal.h>
#include <linux/idr.h>
#include <linux/kgdb.h>
#include <linux/ftrace.h>
#include <linux/async.h>
#include <linux/kmemcheck.h>
#include <linux/sfi.h>
#include <linux/shmem_fs.h>
#include <linux/slab.h>
#include <linux/perf_event.h>
#include <linux/ptrace.h>
#include <linux/blkdev.h>
#include <linux/elevator.h>
#include <linux/sched_clock.h>
#include <linux/sched/task.h>
#include <linux/sched/task_stack.h>
#include <linux/context_tracking.h>
#include <linux/random.h>
#include <linux/list.h>
#include <linux/integrity.h>
#include <linux/proc_ns.h>
#include <linux/io.h>
#include <linux/cache.h>
#include <linux/rodata_test.h>

#include <asm/io.h>
#include <asm/bugs.h>
#include <asm/setup.h>
#include <asm/sections.h>
#include <asm/cacheflush.h>

static int kernel_init(void *);

extern void init_IRQ(void);
extern void fork_init(void);
extern void radix_tree_init(void);

/*
 * Debug helper: via this flag we know that we are in 'early bootup code'
 * where only the boot processor is running with IRQ disabled.  This means
 * two things - IRQ must not be enabled before the flag is cleared and some
 * operations which are not allowed with IRQ disabled are allowed while the
 * flag is set.
 */
bool early_boot_irqs_disabled __read_mostly;

enum system_states system_state __read_mostly;
EXPORT_SYMBOL(system_state);

/*
 * Boot command-line arguments
 */
#define MAX_INIT_ARGS CONFIG_INIT_ENV_ARG_LIMIT
#define MAX_INIT_ENVS CONFIG_INIT_ENV_ARG_LIMIT

extern void time_init(void);
/* Default late time init is NULL. archs can override this later. */
void (*__initdata late_time_init)(void);

/* Untouched command line saved by arch-specific code. */
char __initdata boot_command_line[COMMAND_LINE_SIZE];
/* Untouched saved command line (eg. for /proc) */
char *saved_command_line;
/* Command line for parameter parsing */
static char *static_command_line;
/* Command line for per-initcall parameter parsing */
static char *initcall_command_line;

static char *execute_command;
static char *ramdisk_execute_command;

/*
 * Used to generate warnings if static_key manipulation functions are used
 * before jump_label_init is called.
 */
bool static_key_initialized __read_mostly;
EXPORT_SYMBOL_GPL(static_key_initialized);

/*
 * If set, this is an indication to the drivers that reset the underlying
 * device before going ahead with the initialization otherwise driver might
 * rely on the BIOS and skip the reset operation.
 *
 * This is useful if kernel is booting in an unreliable environment.
 * For ex. kdump situation where previous kernel has crashed, BIOS has been
 * skipped and devices will be in unknown state.
 */
unsigned int reset_devices;
EXPORT_SYMBOL(reset_devices);

static int __init set_reset_devices(char *str)
{
	reset_devices = 1;
	return 1;
}

__setup("reset_devices", set_reset_devices);

static const char *argv_init[MAX_INIT_ARGS+2] = { "init", NULL, };
const char *envp_init[MAX_INIT_ENVS+2] = { "HOME=/", "TERM=linux", NULL, };
static const char *panic_later, *panic_param;

extern const struct obs_kernel_param __setup_start[], __setup_end[];

static bool __init obsolete_checksetup(char *line)
{
	const struct obs_kernel_param *p;
	bool had_early_param = false;

	p = __setup_start;
	do {
		int n = strlen(p->str);
		if (parameqn(line, p->str, n)) {
			if (p->early) {
				/* Already done in parse_early_param?
				 * (Needs exact match on param part).
				 * Keep iterating, as we can have early
				 * params and __setups of same names 8( */
				if (line[n] == '\0' || line[n] == '=')
					had_early_param = true;
			} else if (!p->setup_func) {
				pr_warn("Parameter %s is obsolete, ignored\n",
					p->str);
				return true;
			} else if (p->setup_func(line + n))
				return true;
		}
		p++;
	} while (p < __setup_end);

	return had_early_param;
}

/*
 * This should be approx 2 Bo*oMips to start (note initial shift), and will
 * still work even if initially too large, it will just take slightly longer
 */
unsigned long loops_per_jiffy = (1<<12);
EXPORT_SYMBOL(loops_per_jiffy);

static int __init debug_kernel(char *str)
{
	console_loglevel = CONSOLE_LOGLEVEL_DEBUG;
	return 0;
}

static int __init quiet_kernel(char *str)
{
	console_loglevel = CONSOLE_LOGLEVEL_QUIET;
	return 0;
}

early_param("debug", debug_kernel);
early_param("quiet", quiet_kernel);

static int __init loglevel(char *str)
{
	int newlevel;

	/*
	 * Only update loglevel value when a correct setting was passed,
	 * to prevent blind crashes (when loglevel being set to 0) that
	 * are quite hard to debug
	 */
	if (get_option(&str, &newlevel)) {
		console_loglevel = newlevel;
		return 0;
	}

	return -EINVAL;
}

early_param("loglevel", loglevel);

/* Change NUL term back to "=", to make "param" the whole string. */
static int __init repair_env_string(char *param, char *val,
				    const char *unused, void *arg)
{
	if (val) {
		/* param=val or param="val"? */
		if (val == param+strlen(param)+1)
			val[-1] = '=';
		else if (val == param+strlen(param)+2) {
			val[-2] = '=';
			memmove(val-1, val, strlen(val)+1);
			val--;
		} else
			BUG();
	}
	return 0;
}

/* Anything after -- gets handed straight to init. */
static int __init set_init_arg(char *param, char *val,
			       const char *unused, void *arg)
{
	unsigned int i;

	if (panic_later)
		return 0;

	repair_env_string(param, val, unused, NULL);

	for (i = 0; argv_init[i]; i++) {
		if (i == MAX_INIT_ARGS) {
			panic_later = "init";
			panic_param = param;
			return 0;
		}
	}
	argv_init[i] = param;
	return 0;
}

/*
 * Unknown boot options get handed to init, unless they look like
 * unused parameters (modprobe will find them in /proc/cmdline).
 */
static int __init unknown_bootoption(char *param, char *val,
				     const char *unused, void *arg)
{
	repair_env_string(param, val, unused, NULL);

	/* Handle obsolete-style parameters */
	if (obsolete_checksetup(param))
		return 0;

	/* Unused module parameter. */
	if (strchr(param, '.') && (!val || strchr(param, '.') < val))
		return 0;

	if (panic_later)
		return 0;

	if (val) {
		/* Environment option */
		unsigned int i;
		for (i = 0; envp_init[i]; i++) {
			if (i == MAX_INIT_ENVS) {
				panic_later = "env";
				panic_param = param;
			}
			if (!strncmp(param, envp_init[i], val - param))
				break;
		}
		envp_init[i] = param;
	} else {
		/* Command line option */
		unsigned int i;
		for (i = 0; argv_init[i]; i++) {
			if (i == MAX_INIT_ARGS) {
				panic_later = "init";
				panic_param = param;
			}
		}
		argv_init[i] = param;
	}
	return 0;
}

static int __init init_setup(char *str)
{
	unsigned int i;

	execute_command = str;
	/*
	 * In case LILO is going to boot us with default command line,
	 * it prepends "auto" before the whole cmdline which makes
	 * the shell think it should execute a script with such name.
	 * So we ignore all arguments entered _before_ init=... [MJ]
	 */
	for (i = 1; i < MAX_INIT_ARGS; i++)
		argv_init[i] = NULL;
	return 1;
}
__setup("init=", init_setup);

static int __init rdinit_setup(char *str)
{
	unsigned int i;

	ramdisk_execute_command = str;
	/* See "auto" comment in init_setup */
	for (i = 1; i < MAX_INIT_ARGS; i++)
		argv_init[i] = NULL;
	return 1;
}
__setup("rdinit=", rdinit_setup);

#ifndef CONFIG_SMP
static const unsigned int setup_max_cpus = NR_CPUS;
static inline void setup_nr_cpu_ids(void) { }
static inline void smp_prepare_cpus(unsigned int maxcpus) { }
#endif

/*
 * We need to store the untouched command line for future reference.
 * We also need to store the touched command line since the parameter
 * parsing is performed in place, and we should allow a component to
 * store reference of name/value for future reference.
 */
static void __init setup_command_line(char *command_line)
{
	saved_command_line =
		memblock_virt_alloc(strlen(boot_command_line) + 1, 0);
	initcall_command_line =
		memblock_virt_alloc(strlen(boot_command_line) + 1, 0);
	static_command_line = memblock_virt_alloc(strlen(command_line) + 1, 0);
	strcpy(saved_command_line, boot_command_line);
	strcpy(static_command_line, command_line);
}

/*
 * We need to finalize in a non-__init function or else race conditions
 * between the root thread and the init thread may cause start_kernel to
 * be reaped by free_initmem before the root thread has proceeded to
 * cpu_idle.
 *
 * gcc-3.4 accidentally inlines this function, so use noinline.
 */

static __initdata DECLARE_COMPLETION(kthreadd_done);

static noinline void __ref rest_init(void)
{
	struct task_struct *tsk;
	int pid;

	rcu_scheduler_starting();
	/*
	 * We need to spawn init first so that it obtains pid 1, however
	 * the init task will end up wanting to create kthreads, which, if
	 * we schedule it before we create kthreadd, will OOPS.
	 */
	pid = kernel_thread(kernel_init, NULL, CLONE_FS);
	/*
	 * Pin init on the boot CPU. Task migration is not properly working
	 * until sched_init_smp() has been run. It will set the allowed
	 * CPUs for init to the non isolated CPUs.
	 */
	rcu_read_lock();
	tsk = find_task_by_pid_ns(pid, &init_pid_ns);
	set_cpus_allowed_ptr(tsk, cpumask_of(smp_processor_id()));
	rcu_read_unlock();

	numa_default_policy();
	pid = kernel_thread(kthreadd, NULL, CLONE_FS | CLONE_FILES);
	rcu_read_lock();
	kthreadd_task = find_task_by_pid_ns(pid, &init_pid_ns);
	rcu_read_unlock();

	/*
	 * Enable might_sleep() and smp_processor_id() checks.
	 * They cannot be enabled earlier because with CONFIG_PRREMPT=y
	 * kernel_thread() would trigger might_sleep() splats. With
	 * CONFIG_PREEMPT_VOLUNTARY=y the init task might have scheduled
	 * already, but it's stuck on the kthreadd_done completion.
	 */
	system_state = SYSTEM_SCHEDULING;

	complete(&kthreadd_done);

	/*
	 * The boot idle thread must execute schedule()
	 * at least once to get things moving:
	 */
	schedule_preempt_disabled();
	/* Call into cpu_idle with preempt disabled */
	cpu_startup_entry(CPUHP_ONLINE);
}

/* Check for early params. */
static int __init do_early_param(char *param, char *val,
				 const char *unused, void *arg)
{
	const struct obs_kernel_param *p;

	for (p = __setup_start; p < __setup_end; p++) {
		if ((p->early && parameq(param, p->str)) ||
		    (strcmp(param, "console") == 0 &&
		     strcmp(p->str, "earlycon") == 0)
		) {
			if (p->setup_func(val) != 0)
				pr_warn("Malformed early option '%s'\n", param);
		}
	}
	/* We accept everything at this stage. */
	return 0;
}

void __init parse_early_options(char *cmdline)
{
	parse_args("early options", cmdline, NULL, 0, 0, 0, NULL,
		   do_early_param);
}

/* Arch code calls this early on, or if not, just before other parsing. */
void __init parse_early_param(void)
{
	static int done __initdata;
	static char tmp_cmdline[COMMAND_LINE_SIZE] __initdata;

	if (done)
		return;

	/* All fall through to do_early_param. */
	strlcpy(tmp_cmdline, boot_command_line, COMMAND_LINE_SIZE);
	parse_early_options(tmp_cmdline);
	done = 1;
}

void __init __weak arch_post_acpi_subsys_init(void) { }

void __init __weak smp_setup_processor_id(void)
{
}

# if THREAD_SIZE >= PAGE_SIZE
void __init __weak thread_stack_cache_init(void)
{
}
#endif

void __init __weak mem_encrypt_init(void) { }

/*
 * Set up kernel memory allocators
 */
static void __init mm_init(void)
{
	/*
	 * page_ext requires contiguous pages,
	 * bigger than MAX_ORDER unless SPARSEMEM.
	 */
	page_ext_init_flatmem();
	mem_init();
	kmem_cache_init();
	pgtable_init();
	vmalloc_init();
	ioremap_huge_init();
}

asmlinkage __visible void __init start_kernel(void)
{
	char *command_line;
	char *after_dashes;

	set_task_stack_end_magic(&init_task);
	smp_setup_processor_id();
	debug_objects_early_init();

<<<<<<< HEAD
	/*
	 * Set up the initial canary ASAP:
	 */
	add_latent_entropy();
	boot_init_stack_canary();

=======
>>>>>>> bb176f67
	cgroup_init_early();

	local_irq_disable();
	early_boot_irqs_disabled = true;

	/*
	 * Interrupts are still disabled. Do necessary setups, then
	 * enable them.
	 */
	boot_cpu_init();
	page_address_init();
	pr_notice("%s", linux_banner);
	setup_arch(&command_line);
	/*
	 * Set up the the initial canary and entropy after arch
	 * and after adding latent and command line entropy.
	 */
	add_latent_entropy();
	add_device_randomness(command_line, strlen(command_line));
	boot_init_stack_canary();
	mm_init_cpumask(&init_mm);
	setup_command_line(command_line);
	setup_nr_cpu_ids();
	setup_per_cpu_areas();
	boot_cpu_state_init();
	smp_prepare_boot_cpu();	/* arch-specific boot-cpu hooks */

	build_all_zonelists(NULL);
	page_alloc_init();

	pr_notice("Kernel command line: %s\n", boot_command_line);
	parse_early_param();
	after_dashes = parse_args("Booting kernel",
				  static_command_line, __start___param,
				  __stop___param - __start___param,
				  -1, -1, NULL, &unknown_bootoption);
	if (!IS_ERR_OR_NULL(after_dashes))
		parse_args("Setting init args", after_dashes, NULL, 0, -1, -1,
			   NULL, set_init_arg);

	jump_label_init();

	/*
	 * These use large bootmem allocations and must precede
	 * kmem_cache_init()
	 */
	setup_log_buf(0);
	pidhash_init();
	vfs_caches_init_early();
	sort_main_extable();
	trap_init();
	mm_init();

	ftrace_init();

	/* trace_printk can be enabled here */
	early_trace_init();

	/*
	 * Set up the scheduler prior starting any interrupts (such as the
	 * timer interrupt). Full topology setup happens at smp_init()
	 * time - but meanwhile we still have a functioning scheduler.
	 */
	sched_init();
	/*
	 * Disable preemption - early bootup scheduling is extremely
	 * fragile until we cpu_idle() for the first time.
	 */
	preempt_disable();
	if (WARN(!irqs_disabled(),
		 "Interrupts were enabled *very* early, fixing it\n"))
		local_irq_disable();
	radix_tree_init();

	/*
	 * Allow workqueue creation and work item queueing/cancelling
	 * early.  Work item execution depends on kthreads and starts after
	 * workqueue_init().
	 */
	workqueue_init_early();

	rcu_init();

	/* Trace events are available after this */
	trace_init();

	context_tracking_init();
	/* init some links before init_ISA_irqs() */
	early_irq_init();
	init_IRQ();
	tick_init();
	rcu_init_nohz();
	init_timers();
	hrtimers_init();
	softirq_init();
	timekeeping_init();
	time_init();
	sched_clock_postinit();
	printk_safe_init();
	perf_event_init();
	profile_init();
	call_function_init();
	WARN(!irqs_disabled(), "Interrupts were enabled early\n");
	early_boot_irqs_disabled = false;
	local_irq_enable();

	kmem_cache_init_late();

	/*
	 * HACK ALERT! This is early. We're enabling the console before
	 * we've done PCI setups etc, and console_init() must be aware of
	 * this. But we do want output early, in case something goes wrong.
	 */
	console_init();
	if (panic_later)
		panic("Too many boot %s vars at `%s'", panic_later,
		      panic_param);

	lockdep_info();

	/*
	 * Need to run this when irqs are enabled, because it wants
	 * to self-test [hard/soft]-irqs on/off lock inversion bugs
	 * too:
	 */
	locking_selftest();

	/*
	 * This needs to be called before any devices perform DMA
	 * operations that might use the SWIOTLB bounce buffers. It will
	 * mark the bounce buffers as decrypted so that their usage will
	 * not cause "plain-text" data to be decrypted when accessed.
	 */
	mem_encrypt_init();

#ifdef CONFIG_BLK_DEV_INITRD
	if (initrd_start && !initrd_below_start_ok &&
	    page_to_pfn(virt_to_page((void *)initrd_start)) < min_low_pfn) {
		pr_crit("initrd overwritten (0x%08lx < 0x%08lx) - disabling it.\n",
		    page_to_pfn(virt_to_page((void *)initrd_start)),
		    min_low_pfn);
		initrd_start = 0;
	}
#endif
	page_ext_init();
	kmemleak_init();
	debug_objects_mem_init();
	setup_per_cpu_pageset();
	numa_policy_init();
	if (late_time_init)
		late_time_init();
	calibrate_delay();
	pidmap_init();
	anon_vma_init();
	acpi_early_init();
#ifdef CONFIG_X86
	if (efi_enabled(EFI_RUNTIME_SERVICES))
		efi_enter_virtual_mode();
#endif
#ifdef CONFIG_X86_ESPFIX64
	/* Should be run before the first non-init thread is created */
	init_espfix_bsp();
#endif
	thread_stack_cache_init();
	cred_init();
	fork_init();
	proc_caches_init();
	buffer_init();
	key_init();
	security_init();
	dbg_late_init();
	vfs_caches_init();
	pagecache_init();
	signals_init();
	proc_root_init();
	nsfs_init();
	cpuset_init();
	cgroup_init();
	taskstats_init_early();
	delayacct_init();

	check_bugs();

	acpi_subsystem_init();
	arch_post_acpi_subsys_init();
	sfi_init_late();

	if (efi_enabled(EFI_RUNTIME_SERVICES)) {
		efi_free_boot_services();
	}

	/* Do the rest non-__init'ed, we're now alive */
	rest_init();
}

/* Call all constructor functions linked into the kernel. */
static void __init do_ctors(void)
{
#ifdef CONFIG_CONSTRUCTORS
	ctor_fn_t *fn = (ctor_fn_t *) __ctors_start;

	for (; fn < (ctor_fn_t *) __ctors_end; fn++)
		(*fn)();
#endif
}

bool initcall_debug;
core_param(initcall_debug, initcall_debug, bool, 0644);

#ifdef CONFIG_KALLSYMS
struct blacklist_entry {
	struct list_head next;
	char *buf;
};

static __initdata_or_module LIST_HEAD(blacklisted_initcalls);

static int __init initcall_blacklist(char *str)
{
	char *str_entry;
	struct blacklist_entry *entry;

	/* str argument is a comma-separated list of functions */
	do {
		str_entry = strsep(&str, ",");
		if (str_entry) {
			pr_debug("blacklisting initcall %s\n", str_entry);
			entry = alloc_bootmem(sizeof(*entry));
			entry->buf = alloc_bootmem(strlen(str_entry) + 1);
			strcpy(entry->buf, str_entry);
			list_add(&entry->next, &blacklisted_initcalls);
		}
	} while (str_entry);

	return 0;
}

static bool __init_or_module initcall_blacklisted(initcall_t fn)
{
	struct blacklist_entry *entry;
	char fn_name[KSYM_SYMBOL_LEN];
	unsigned long addr;

	if (list_empty(&blacklisted_initcalls))
		return false;

	addr = (unsigned long) dereference_function_descriptor(fn);
	sprint_symbol_no_offset(fn_name, addr);

	/*
	 * fn will be "function_name [module_name]" where [module_name] is not
	 * displayed for built-in init functions.  Strip off the [module_name].
	 */
	strreplace(fn_name, ' ', '\0');

	list_for_each_entry(entry, &blacklisted_initcalls, next) {
		if (!strcmp(fn_name, entry->buf)) {
			pr_debug("initcall %s blacklisted\n", fn_name);
			return true;
		}
	}

	return false;
}
#else
static int __init initcall_blacklist(char *str)
{
	pr_warn("initcall_blacklist requires CONFIG_KALLSYMS\n");
	return 0;
}

static bool __init_or_module initcall_blacklisted(initcall_t fn)
{
	return false;
}
#endif
__setup("initcall_blacklist=", initcall_blacklist);

static int __init_or_module do_one_initcall_debug(initcall_t fn)
{
	ktime_t calltime, delta, rettime;
	unsigned long long duration;
	int ret;

	printk(KERN_DEBUG "calling  %pF @ %i\n", fn, task_pid_nr(current));
	calltime = ktime_get();
	ret = fn();
	rettime = ktime_get();
	delta = ktime_sub(rettime, calltime);
	duration = (unsigned long long) ktime_to_ns(delta) >> 10;
	printk(KERN_DEBUG "initcall %pF returned %d after %lld usecs\n",
		 fn, ret, duration);

	return ret;
}

int __init_or_module do_one_initcall(initcall_t fn)
{
	int count = preempt_count();
	int ret;
	char msgbuf[64];

	if (initcall_blacklisted(fn))
		return -EPERM;

	if (initcall_debug)
		ret = do_one_initcall_debug(fn);
	else
		ret = fn();

	msgbuf[0] = 0;

	if (preempt_count() != count) {
		sprintf(msgbuf, "preemption imbalance ");
		preempt_count_set(count);
	}
	if (irqs_disabled()) {
		strlcat(msgbuf, "disabled interrupts ", sizeof(msgbuf));
		local_irq_enable();
	}
	WARN(msgbuf[0], "initcall %pF returned with %s\n", fn, msgbuf);

	add_latent_entropy();
	return ret;
}


extern initcall_t __initcall_start[];
extern initcall_t __initcall0_start[];
extern initcall_t __initcall1_start[];
extern initcall_t __initcall2_start[];
extern initcall_t __initcall3_start[];
extern initcall_t __initcall4_start[];
extern initcall_t __initcall5_start[];
extern initcall_t __initcall6_start[];
extern initcall_t __initcall7_start[];
extern initcall_t __initcall_end[];

static initcall_t *initcall_levels[] __initdata = {
	__initcall0_start,
	__initcall1_start,
	__initcall2_start,
	__initcall3_start,
	__initcall4_start,
	__initcall5_start,
	__initcall6_start,
	__initcall7_start,
	__initcall_end,
};

/* Keep these in sync with initcalls in include/linux/init.h */
static char *initcall_level_names[] __initdata = {
	"early",
	"core",
	"postcore",
	"arch",
	"subsys",
	"fs",
	"device",
	"late",
};

static void __init do_initcall_level(int level)
{
	initcall_t *fn;

	strcpy(initcall_command_line, saved_command_line);
	parse_args(initcall_level_names[level],
		   initcall_command_line, __start___param,
		   __stop___param - __start___param,
		   level, level,
		   NULL, &repair_env_string);

	for (fn = initcall_levels[level]; fn < initcall_levels[level+1]; fn++)
		do_one_initcall(*fn);
}

static void __init do_initcalls(void)
{
	int level;

	for (level = 0; level < ARRAY_SIZE(initcall_levels) - 1; level++)
		do_initcall_level(level);
}

/*
 * Ok, the machine is now initialized. None of the devices
 * have been touched yet, but the CPU subsystem is up and
 * running, and memory and process management works.
 *
 * Now we can finally start doing some real work..
 */
static void __init do_basic_setup(void)
{
	cpuset_init_smp();
	shmem_init();
	driver_init();
	init_irq_proc();
	do_ctors();
	usermodehelper_enable();
	do_initcalls();
}

static void __init do_pre_smp_initcalls(void)
{
	initcall_t *fn;

	for (fn = __initcall_start; fn < __initcall0_start; fn++)
		do_one_initcall(*fn);
}

/*
 * This function requests modules which should be loaded by default and is
 * called twice right after initrd is mounted and right before init is
 * exec'd.  If such modules are on either initrd or rootfs, they will be
 * loaded before control is passed to userland.
 */
void __init load_default_modules(void)
{
	load_default_elevator_module();
}

static int run_init_process(const char *init_filename)
{
	argv_init[0] = init_filename;
	return do_execve(getname_kernel(init_filename),
		(const char __user *const __user *)argv_init,
		(const char __user *const __user *)envp_init);
}

static int try_to_run_init_process(const char *init_filename)
{
	int ret;

	ret = run_init_process(init_filename);

	if (ret && ret != -ENOENT) {
		pr_err("Starting init: %s exists but couldn't execute it (error %d)\n",
		       init_filename, ret);
	}

	return ret;
}

static noinline void __init kernel_init_freeable(void);

#if defined(CONFIG_STRICT_KERNEL_RWX) || defined(CONFIG_STRICT_MODULE_RWX)
bool rodata_enabled __ro_after_init = true;
static int __init set_debug_rodata(char *str)
{
	return strtobool(str, &rodata_enabled);
}
__setup("rodata=", set_debug_rodata);
#endif

#ifdef CONFIG_STRICT_KERNEL_RWX
static void mark_readonly(void)
{
	if (rodata_enabled) {
		mark_rodata_ro();
		rodata_test();
	} else
		pr_info("Kernel memory protection disabled.\n");
}
#else
static inline void mark_readonly(void)
{
	pr_warn("This architecture does not have kernel memory protection.\n");
}
#endif

static int __ref kernel_init(void *unused)
{
	int ret;

	kernel_init_freeable();
	/* need to finish all async __init code before freeing the memory */
	async_synchronize_full();
	ftrace_free_init_mem();
	free_initmem();
	mark_readonly();
	system_state = SYSTEM_RUNNING;
	numa_default_policy();

	rcu_end_inkernel_boot();

	if (ramdisk_execute_command) {
		ret = run_init_process(ramdisk_execute_command);
		if (!ret)
			return 0;
		pr_err("Failed to execute %s (error %d)\n",
		       ramdisk_execute_command, ret);
	}

	/*
	 * We try each of these until one succeeds.
	 *
	 * The Bourne shell can be used instead of init if we are
	 * trying to recover a really broken machine.
	 */
	if (execute_command) {
		ret = run_init_process(execute_command);
		if (!ret)
			return 0;
		panic("Requested init %s failed (error %d).",
		      execute_command, ret);
	}
	if (!try_to_run_init_process("/sbin/init") ||
	    !try_to_run_init_process("/etc/init") ||
	    !try_to_run_init_process("/bin/init") ||
	    !try_to_run_init_process("/bin/sh"))
		return 0;

	panic("No working init found.  Try passing init= option to kernel. "
	      "See Linux Documentation/admin-guide/init.rst for guidance.");
}

static noinline void __init kernel_init_freeable(void)
{
	/*
	 * Wait until kthreadd is all set-up.
	 */
	wait_for_completion(&kthreadd_done);

	/* Now the scheduler is fully set up and can do blocking allocations */
	gfp_allowed_mask = __GFP_BITS_MASK;

	/*
	 * init can allocate pages on any node
	 */
	set_mems_allowed(node_states[N_MEMORY]);

	cad_pid = task_pid(current);

	smp_prepare_cpus(setup_max_cpus);

	workqueue_init();

	init_mm_internals();

	do_pre_smp_initcalls();
	lockup_detector_init();

	smp_init();
	sched_init_smp();

	page_alloc_init_late();

	do_basic_setup();

	/* Open the /dev/console on the rootfs, this should never fail */
	if (sys_open((const char __user *) "/dev/console", O_RDWR, 0) < 0)
		pr_err("Warning: unable to open an initial console.\n");

	(void) sys_dup(0);
	(void) sys_dup(0);
	/*
	 * check if there is an early userspace init.  If yes, let it do all
	 * the work
	 */

	if (!ramdisk_execute_command)
		ramdisk_execute_command = "/init";

	if (sys_access((const char __user *) ramdisk_execute_command, 0) != 0) {
		ramdisk_execute_command = NULL;
		prepare_namespace();
	}

	/*
	 * Ok, we have completed the initial bootup, and
	 * we're essentially up and running. Get rid of the
	 * initmem segments and start the user-mode stuff..
	 *
	 * rootfs is available now, try loading the public keys
	 * and default modules
	 */

	integrity_load_keys();
	load_default_modules();
}<|MERGE_RESOLUTION|>--- conflicted
+++ resolved
@@ -515,15 +515,6 @@
 	smp_setup_processor_id();
 	debug_objects_early_init();
 
-<<<<<<< HEAD
-	/*
-	 * Set up the initial canary ASAP:
-	 */
-	add_latent_entropy();
-	boot_init_stack_canary();
-
-=======
->>>>>>> bb176f67
 	cgroup_init_early();
 
 	local_irq_disable();
